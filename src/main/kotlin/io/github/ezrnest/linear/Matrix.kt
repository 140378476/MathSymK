package io.github.ezrnest.linear

import io.github.ezrnest.model.Complex
import io.github.ezrnest.model.struct.*
import io.github.ezrnest.structure.*

/**
 * Represents a mathematical matrix of elements of type [T].
 *
 * This interface defines the basic operations that can be performed on matrices, such as addition, multiplication,
 * scalar operations, and determinant computation.
 *
 *
 * For additional operations, see extension functions in [MatrixExt].
 *
 * @param T the type of the elements in the matrix, which must belong to a ring or a field.
 * @see MatrixExt
 * @see Vector
 */
interface Matrix<T> : GenMatrix<T> {

    /*
    Matrix
     */

    /**
     * Gets the row at the given index as a vector.
     */
    fun rowAt(rowIdx: Int): Vector<T> {
        return Vector(column) { colIdx -> this[rowIdx, colIdx] }
    }

    /**
     * Gets the column at the given index as a vector.
     */
    fun colAt(colIdx: Int): Vector<T> {
        return Vector(row) { rowIdx -> this[rowIdx, colIdx] }
    }

    /**
     * Returns a list of row vectors.
     */
    fun rowVectors(): List<Vector<T>> {
        return rowIndices.map { rowAt(it) }
    }

    /**
     * Returns a list of column vectors.
     */
    fun colVectors(): List<Vector<T>> {
        return colIndices.map { colAt(it) }
    }

    /**
     * Applies the given function to all elements in this matrix and returns a new matrix.
     */
    override fun <S> map(mapping: (T) -> S): Matrix<S> {
        return MatrixImpl.apply1(this, mapping)
    }


    /*
    Matrix operations
     */

//    /**
//     * Returns the matrix product of this matrix and the given matrix.
//     * It is required that `this.column == y.row`.
//     *
//     *
//     * Let `C = A * B`, then `C[i, j] = sum(k; A[i, k] * B[k, j])` for all `i` and `j`.
//     *
//     */
//    infix fun matmul(y: Matrix<T>): Matrix<T> {
//        return MatrixImpl.matmul(this, y, model as Ring)
//    }
//
//    /**
//     * Returns the matrix product of this matrix and the given matrix.
//     * It is required that `this.column == y.row`.
//     *
//     *
//     * Let `C = A * B`, then `C[i, j] = sum(k; A[i, k] * B[k, j])` for all `i` and `j`.
//     *
//     * @see matmul
//     *
//     */
//    override operator fun times(y: Matrix<T>): Matrix<T> {
//        return this.matmul(y)
//    }
//
//    /**
//     * Returns the matrix product of this matrix and the given column vector as a column vector.
//     *
//     * Let `v = A * x`, then `v[i ] = sum(k; A[i, k] * x[k ])` for all `i`.
//     */
//    infix fun matmul(v: Vector<T>): Vector<T> {
//        return MatrixImpl.matmul(this, v, model as Ring)
//    }
//
//    /**
//     * An operator function for [matmul].
//     */
//    operator fun times(v: Vector<T>): Vector<T> {
//        return this.matmul(v)
//    }
//
//    /**
//     * Determines if this matrix is invertible.
//     *
//     * It is required that this matrix is square and the [model] is a unit ring.
//     */
//    override val isInvertible: Boolean
//        get() {
//            return MatrixImpl.isInvertible(this, model as UnitRing)
//        }
//
//    /**
//     * Computes the inverse of this matrix.
//     *
//     * It is required that this matrix is square and the [model] is a unit ring.
//     *
//     * @throws ArithmeticException if this matrix is not invertible.
//     */
//    override fun inv(): Matrix<T> {
//        return MatrixImpl.inverse(this, model as UnitRing)
//    }
//
//    /**
//     * Computes the determinant of this matrix.
//     *
//     * The determinant is defined as:
//     *
//     *     det(A) = \sum_{σ ∈ S_n} sign(σ) \prod_{i=1}^n A_{i, σ(i)},
//     *
//     * where `S_n` is the symmetric group of degree `n`.
//     */
//    fun det(): T {
//        return MatrixImpl.det(this, model as Ring)
//    }
//
//    /**
//     * Computes the rank of this matrix.
//     *
//     * The rank of a matrix is the maximum number of linearly independent rows or columns in the matrix.
//     *
//     * It is required that this matrix is a matrix of elements in a field.
//     */
//    fun rank(): Int {
//        return MatrixImpl.rank(this, model as Field)
//    }
//
//    /**
//     * Returns the trace if this matrix, that is, the sum of diagonal elements.
//     *
//     * It is required that this matrix is square.
//     *
//     */
//    fun trace(): T {
//        return MatrixImpl.trace(this, model as AddSemigroup<T>)
//    }
//
//    /**
//     * Gets the diagonal of this matrix as a vector.
//     */
//    fun diag(): Vector<T> {
//        return MatrixImpl.diag(this)
//    }
//
//    /**
//     * Returns the sum of all elements in this matrix.
//     */
//    fun sumAll(): T {
//        return MatrixImpl.sumAll(this, model as AddSemigroup<T>)
//    }

    /**
     * Returns a transposed view of this matrix.
     */
    fun transpose(): Matrix<T> {
        return TransposedMatrixView(this)
    }

    /**
     * Returns a transposed view of this matrix.
     */
    val T: Matrix<T>
        get() = transpose()


    /**
     * Gets a sub-matrix in this matrix as a view.
     *
     * @param rowStart the start index of the row, inclusive.
     * @param rowEnd the end index of the row, exclusive.
     * @param colStart the start index of the column, inclusive.
     * @param colEnd the end index of the column, exclusive.
     *
     */
    fun subMatrix(rowStart: Int = 0, colStart: Int = 0, rowEnd: Int = row, colEnd: Int = column): Matrix<T> {
//        require(0 <= rowStart && rowEnd <= row && rowStart < rowEnd)
//        require(0 <= colStart && colEnd <= column && colStart < colEnd)
        // checked in SubMatrixView
        return SubMatrixView(this, rowStart, rowEnd, colStart, colEnd)
    }

    /**
     * Returns a sliced matrix view of this matrix with the given row and column indices.
     */
    fun slice(rows: IntArray, cols: IntArray): Matrix<T> {
        return SlicedMatrixView(this, rows, cols)
    }

    /**
     * Returns the minor of this matrix at the position `(i, j)`,
     * namely the sub-matrix obtained by deleting the `i`-th row and `j`-th column.
     */
    fun minor(i: Int, j: Int): Matrix<T> {
        val rows = IntArray(this.row - 1) { t -> if (t < i) t else t + 1 }
        val cols = IntArray(this.column - 1) { t -> if (t < j) t else t + 1 }
        return slice(rows, cols)
    }

    /**
     * Returns sub-matrix obtained by deleting the given `rows` and `cols`.
     */
    fun minor(rows: IntArray, cols: IntArray): Matrix<T> {
        val remRows = remainingIndices(row, rows)
        val remCols = remainingIndices(column, cols)
        return slice(remRows, remCols)
    }


    companion object {
        /**
         * Creates a new matrix `A` with the given row and column count, the model and the initializer function [init],
         * such that `A[i, j] = init(i, j)`.
         */
        operator fun <T> invoke(row: Int, column: Int, model: EqualPredicate<T>, init: (Int, Int) -> T): Matrix<T> {
            return AMatrix.of(row, column, init)
        }

        /**
         * Creates a new square matrix `A` with row and column count being `n`, the model and the initializer function [init],
         * such that `A[i, j] = init(i, j)`.
         */
        operator fun <T> invoke(n: Int, model: EqualPredicate<T>, init: (Int, Int) -> T): Matrix<T> {
            return invoke(n, n, model, init)
        }

        /**
         * Creates a new matrix `A` with the given row and column count, the model and the flattened elements
         * in row-major order.
         *
         * For example, `of(2, 3, model, 1, 2, 3, 4, 5, 6)` creates a matrix:
         * ```
         * 1 2 3
         * 4 5 6
         * ```
         *
         */
        fun <T> of(row: Int, col: Int, model: EqualPredicate<T>, vararg elements: T): Matrix<T> {
            require(row * col == elements.size)
            return AMatrix.of(row, col, *elements)
        }


        /**
         * Creates a new matrix from a list of column vectors.
         */
        fun <T> fromColumns(columns: List<Vector<T>>): Matrix<T> {
            val row = columns.first().size
            val column = columns.size
            require(columns.all { it.size == row })
            TODO()
//            return Matrix(row, column) { i, j -> columns[i][j] }
        }

        /**
         * Creates a new matrix from a list of vectors as rows.
         */
        fun <T> fromRows(rows: List<Vector<T>>): Matrix<T> {
            val row = rows.size
            val column = rows.first().size
            require(rows.all { it.size == column })
            TODO()
//            return Matrix(row, column) { i, j -> rows[i][j] }
        }

        /**
         * Creates a zero matrix.
         */
        fun <T> zero(row: Int, column: Int, model: AddMonoid<T>): Matrix<T> {
            return MatrixImpl.zero(row, column, model)
        }

        /**
         * Creates a zero square matrix.
         */
        fun <T> zero(n: Int, model: AddMonoid<T>): Matrix<T> {
            return zero(n, n, model)
        }

        /**
         * Creates a diagonal matrix with the given diagonal elements.
         * The elements off the diagonal are zero.
         */
        fun <T> diag(model: AddMonoid<T>, elements: List<T>): Matrix<T> {
            val n = elements.size
            val zero = MatrixImpl.zero(n, n, model)
            for (i in 0 until n) {
                zero[i, i] = elements[i]
            }
            return zero
        }

        /**
         * Creates a diagonal matrix with the given diagonal elements.
         * The elements off the diagonal are zero.
         */
        fun <T> diag(model: AddMonoid<T>, vararg elements: T): Matrix<T> {
            return diag(model, elements.asList())
        }

        /**
         * Creates a diagonal matrix with the given vector as the diagonal elements.
         */
        fun <T> diag(v: Vector<T>): Matrix<T> {
            val n = v.size
            val A = MatrixImpl.zero<T>(n, n, TODO())
            for (i in 0 until n) {
                A[i, i] = v[i]
            }
            return A
        }

        /**
         * Creates a scalar matrix with the given scalar `k`, namely a diagonal matrix with all diagonal elements being `k`.
         */
        fun <T> scalar(n: Int, model: AddMonoid<T>, k: T): Matrix<T> {
            return MatrixImpl.scalar(n, model, k)
        }

        /**
         * Creates an identity matrix with the given size `n`.
         */
        fun <T> identity(n: Int, model: UnitRing<T>): Matrix<T> {
            return MatrixImpl.identity(n, model)
        }

        /**
         * Concatenates two matrix `A, B` to a new matrix `(A, B)`.
         *
         * It is required that `A` and `B` have that same row count.
         */
        fun <T> concatColumn(a: Matrix<T>, b: Matrix<T>): Matrix<T> {
            return MatrixImpl.concatCol(a, b)
        }

        /**
         * Concatenates two matrix `A, B` to a new matrix
         *
         *     [A]
         *     [B]
         *
         * It is required that `A` and `B` have that same column count.
         */
        fun <T> concatRow(a: Matrix<T>, b: Matrix<T>): Matrix<T> {
            return MatrixImpl.concatRow(a, b)
        }


        private fun remainingIndices(n: Int, indices: IntArray): IntArray {
            val set = indices.toMutableSet()
            return (0 until n).filter { it !in set }.toIntArray()
        }

        /**
         * Computes the product of the given matrices.
         *
         * The order of multiplication is automatically optimized.
         */
        fun <T> product(model: Ring<T>, vararg matrices: Matrix<T>): Matrix<T> {
            return product(model, matrices.asList())
        }

        /**
         * Computes the product of the given matrices.
         *
         * The order of multiplication is automatically optimized.
         */
        fun <T> product(model: Ring<T>, matrices: List<Matrix<T>>): Matrix<T> {
            return MatrixImpl.product(matrices, model)
        }


        /*
        Matrix models
         */

        /**
         * Gets the model of `n × n` matrices over the given model.
         */
        fun <T> over(n: Int, model: UnitRing<T>): SqMatOverURing<T> {
            return SqMatOverURing(n, model)
        }

        /**
         * Gets the model of `n × n` matrices over the given field.
         */
        fun <T> over(n: Int, model: Field<T>): SqMatOverField<T> {
            return SqMatOverField(n, model)
        }

        /**
         * Gets the model of general linear group `GL(n)`.
         */
        fun <T> generalLinear(n: Int, model: UnitRing<T>): GeneralLinearGroup<T> {
            return GeneralLinearGroup(n, model)
        }


    }
}


/**
 * Returns the matrix product of this row vector and the matrix, resulting in a row vector.
 */
fun <T> RowVector<T>.matmul(m: Matrix<T>): RowVector<T> {
    TODO()
//    return RowVector(MatrixImpl.matmul(this, m, this.v.model as Ring))
}

operator fun <T> RowVector<T>.times(m: Matrix<T>): RowVector<T> {
    return this.matmul(m)
}


/**
 * Returns the transpose conjugate of this matrix.
 *
 * It is required that this matrix is a matrix of complex numbers with a model of [ComplexNumbers].
 */
fun <K> Matrix<Complex<K>>.transposeConjugate(): Matrix<Complex<K>> {
    TODO()
//    return TransposedMatrixView(this).map(model::conj)
}

/**
 * The same as [transposeConjugate].
 *
 * @see transposeConjugate
 */
val <K> Matrix<Complex<K>>.H: Matrix<Complex<K>> get() = transposeConjugate()


@JvmRecord
data class VectorAsColMatrix<T>(val v: Vector<T>) : Matrix<T> {
    override val row: Int
        get() = v.size
    override val column: Int
        get() = 1

    override fun get(i: Int, j: Int): T {
        require(j == 0)
        return v[i]
    }
}

@JvmRecord
data class VectorAsRowMatrix<T>(val v: Vector<T>) : Matrix<T> {
    override val row: Int
        get() = 1
    override val column: Int
        get() = v.size

    override fun get(i: Int, j: Int): T {
        require(i == 0)
        return v[j]
    }
}


val <T> Vector<T>.asMatrix: Matrix<T> get() = VectorAsColMatrix(this)
val <T> RowVector<T>.asMatrix: Matrix<T> get() = VectorAsRowMatrix(this.v)

/**
 * Returns a mutable copy of this matrix.
 */
fun <T> Matrix<T>.toMutable(): MutableMatrix<T> {
    return MutableMatrix.copyOf(this)
}

interface MutableMatrix<T> : Matrix<T> {
    operator fun set(i: Int, j: Int, value: T)

    fun setRow(i: Int, row: GenVector<T>) {
        for (j in 0..<column) {
            this[i, j] = row[j]
        }
    }

    fun setCol(j: Int, col: GenVector<T>) {
        for (i in 0..<row) {
            this[i, j] = col[i]
        }
    }

    fun setAll(row: Int, col: Int, matrix: GenMatrix<T>) {
        for (i in 0..<matrix.row) {
            for (j in 0..<matrix.column) {
                this[i + row, j + col] = matrix[i, j]
            }
        }
    }

    fun copy(): MutableMatrix<T>

<<<<<<< HEAD
    operator fun plusAssign(y: Matrix<T>) {
        val model = model as AddSemigroup
        transform { i, j, t -> model.add(t, y[i, j]) }
    }

    operator fun timesAssign(k: T) {
        val model = model as MulSemigroup
        transform { _, _, t -> model.multiply(t, k) }
    }

    operator fun divAssign(k: T) {
        val model = model as UnitRing
        transform { _, _, t -> model.exactDiv(t, k) }
    }
=======
>>>>>>> 3349cc67

    /**
     * Swaps the rows `r1` and `r2` with the given column range `[colStart, colEnd)`.
     */
    fun swapRow(r1: Int, r2: Int, colStart: Int = 0, colEnd: Int = column)

    /**
     * Swaps the columns `c1` and `c2` with the given row range `[rowStart, rowEnd)`.
     */
    fun swapCol(c1: Int, c2: Int, rowStart: Int = 0, rowEnd: Int = row)

//    operator fun plusAssign(y: Matrix<T>) {
//        val model = model as AddSemigroup
//        transform { i, j, t -> model.add(t, y[i, j]) }
//    }
//
//    operator fun timesAssign(k: T) {
//        val model = model as MulSemigroup
//        transform { _, _, t -> model.multiply(t, k) }
//    }
//
//    operator fun divAssign(k: T) {
//        val model = model as UnitRing
//        transform { _, _, t -> model.exactDivide(t, k) }
//    }
//
//    /**
//     * Negates the row `r` with the given column range `[colStart, colEnd)`.
//     */
//    fun negateRow(r: Int, colStart: Int = 0, colEnd: Int = column)
//
//    /**
//     * Negates the column `c` with the given row range `[rowStart, rowEnd)`.
//     */
//    fun negateCol(c: Int, rowStart: Int = 0, rowEnd: Int = row)
//
//
//    /**
//     * Negates all elements in this matrix.
//     */
//    fun negateInPlace()
//
//    /**
//     * Multiplies the row `r` by `k` with the given column range `[colStart, colEnd)`.
//     */
//    fun mulRow(r: Int, k: T, colStart: Int = 0, colEnd: Int = column)
//
//    /**
//     * Divides the row `r` by `k` with the given column range `[colStart, colEnd)`.
//     */
//    fun divRow(r: Int, k: T, colStart: Int = 0, colEnd: Int = column)
//
//    /**
//     * Multiplies the column `c` by `k` with the given row range `[rowStart, rowEnd)`.
//     */
//    fun mulCol(c: Int, k: T, rowStart: Int = 0, rowEnd: Int = row)
//
//    /**
//     * Divides the column `c` by `k` with the given row range `[rowStart, rowEnd)`.
//     */
//    fun divCol(c: Int, k: T, rowStart: Int = 0, rowEnd: Int = row)
//
//    /**
//     * Adds the row `r1` to the row `r2` with the given column range `[colStart, colEnd)`.
//     */
//    fun addRowTo(r1: Int, r2: Int, colStart: Int = 0, colEnd: Int = column)
//
//    /**
//     * Adds the column `c1` to the column `c2` with the given row range `[rowStart, rowEnd)`.
//     */
//    fun addColTo(c1: Int, c2: Int, rowStart: Int = 0, rowEnd: Int = row)
//
//    /**
//     * Adds the row `r1` multiplied by `k` to the row `r2` with the given column range `[colStart, colEnd)`:
//     *
//     *    this[r2,j] = this[r2,j] + k * this[r1,j]     for j in [colStart, colEnd)
//     */
//    fun mulAddRow(r1: Int, r2: Int, k: T, colStart: Int = 0, colEnd: Int = column)
//
//    /**
//     * Adds the column `c1` multiplied by `k` to the column `c2` with the given row range `[rowStart, rowEnd)`:
//     *
//     *    this[i,c2] = this[i,c2] + k * this[i,c1]     for i in [rowStart, rowEnd)
//     */
//    fun mulAddCol(c1: Int, c2: Int, k: T, rowStart: Int = 0, rowEnd: Int = row)
//
//    /**
//     * Performs a row transformation described as:
//     * ```
//     *     v1 = this[r1,:], v2 = this[r2,:]
//     *     this[r1,:] = a11 * v1 + a12 * v2
//     *     this[r2,:] = a21 * v1 + a22 * v2
//     * ```
//     */
//    fun transformRows(
//        r1: Int, r2: Int, a11: T, a12: T, a21: T, a22: T,
//        colStart: Int = 0, colEnd: Int = column
//    )
//
//    /**
//     * Performs a column transformation described as:
//     * ```
//     *    v1 = this[:,c1], v2 = this[:,c2]
//     *    this[:,c1] = a11 * v1 + a12 * v2
//     *    this[:,c2] = a21 * v1 + a22 * v2
//     * ```
//     */
//    fun transformCols(
//        c1: Int, c2: Int, a11: T, a12: T, a21: T, a22: T,
//        rowStart: Int = 0, rowEnd: Int = row
//    ) {
//        val model = model as Ring
//        val A = this
//        for (i in rowStart until rowEnd) {
//            val v1 = A[i, c1]
//            val v2 = A[i, c2]
//            with(model) {
//                A[i, c1] = a11 * v1 + a12 * v2
//                A[i, c2] = a21 * v1 + a22 * v2
//            }
//        }
//    }

    companion object {
        operator fun <T> invoke(
            row: Int, column: Int, init: (Int, Int) -> T
        ): MutableMatrix<T> {
            return AMatrix.of(row, column, init)
        }

        fun <T> copyOf(matrix: Matrix<T>): MutableMatrix<T> {
            return AMatrix.copyOf(matrix)
        }

        fun <T> zero(row: Int, column: Int, model: AddMonoid<T>): MutableMatrix<T> {
            return MatrixImpl.zero(row, column, model)
        }

        fun <T> zero(n: Int, model: AddMonoid<T>): MutableMatrix<T> {
            return zero(n, n, model)
        }

        fun <T> identity(n: Int, model: UnitRing<T>): MutableMatrix<T> {
            return MatrixImpl.identity(n, model)
        }

        fun <T> concatColumn(a: Matrix<T>, b: Matrix<T>): MutableMatrix<T> {
            return MatrixImpl.concatCol(a, b)
        }
    }
}

inline fun <T> MutableMatrix<T>.transform(f: (Int, Int, T) -> T) {
    for (i in 0 until row) {
        for (j in 0 until column) {
            this[i, j] = f(i, j, this[i, j])
        }
    }
}

open class MatOverModel<T>(val row: Int, val col: Int, open val model: EqualPredicate<T>) {
    fun mat(init: (Int, Int) -> T): Matrix<T> {
        return Matrix(row, col, model, init)
    }

    fun mat(vararg elements: T): Matrix<T> {
        return Matrix.of(row, col, model, *elements)
    }
}


open class MatOverAGroup<T>(row: Int, col: Int, override val scalars: Ring<T>) : MatOverModel<T>(row, col, scalars),
    Module<T, Matrix<T>> {
    override fun contains(x: Matrix<T>): Boolean {
        return x.row == row && x.column == col
    }

    override fun isEqual(x: Matrix<T>, y: Matrix<T>): Boolean {
        require(x in this && y in this)
        return MatrixImpl.isEqual(x, y, scalars)
    }

    override fun scalarMul(k: T, v: Matrix<T>): Matrix<T> {
        require(v in this)
        return MatrixImpl.multiply(v, k, scalars)
    }

    override val zero: Matrix<T>
        get() = Matrix.zero(row, col, scalars)

    override fun isZero(x: Matrix<T>): Boolean {
        require(x in this)
        return MatrixImpl.isZero(x, scalars)
    }

    override fun negate(x: Matrix<T>): Matrix<T> {
        require(x in this)
        return MatrixImpl.negate(x, scalars)
    }

    override fun add(x: Matrix<T>, y: Matrix<T>): Matrix<T> {
        require(x in this && y in this)
        return MatrixImpl.add(x, y, scalars)
    }

    override fun subtract(x: Matrix<T>, y: Matrix<T>): Matrix<T> {
        require(x in this && y in this)
        return MatrixImpl.subtract(x, y, scalars)
    }

    override fun multiplyLong(x: Matrix<T>, n: Long): Matrix<T> {
        require(x in this)
        return MatrixImpl.multiplyLong(x, n, scalars)
    }
}


open class SqMatOverURing<T>(n: Int, override val scalars: UnitRing<T>) :
    MatOverAGroup<T>(n, n, scalars),
    UnitRingModule<T, Matrix<T>> {

    inline val n: Int get() = row

    override fun contains(x: Matrix<T>): Boolean {
        return x.row == n && x.column == n
    }

    override val one: Matrix<T>
        get() = Matrix.identity(n, scalars)

    override fun multiply(x: Matrix<T>, y: Matrix<T>): Matrix<T> {
        require(x in this && y in this)
        return MatrixImpl.matmul(x, y, scalars)
    }

    override fun fromScalar(r: T): Matrix<T> {
        return Matrix.scalar(n, scalars, r)
    }

    override fun product(ps: List<Matrix<T>>): Matrix<T> {
        if (ps.isEmpty()) return one
        require(ps.all { it in this })
        return MatrixImpl.product(ps, scalars)
    }

    override fun sum(elements: List<Matrix<T>>): Matrix<T> {
        require(elements.all { it in this })
        return MatrixImpl.sum(elements, scalars)
    }

    override fun isUnit(x: Matrix<T>): Boolean {
        TODO()
//        return scalars.isUnit(x.det())
    }

    fun isInvertible(x: Matrix<T>): Boolean {
        return MatrixImpl.isInvertible(x, scalars)
    }

    fun inverse(x: Matrix<T>): Matrix<T> {
        return MatrixImpl.inverse(x, scalars)
    }
}

open class SqMatOverField<T>(n: Int, override val scalars: Field<T>) :
    SqMatOverURing<T>(n, scalars), Algebra<T, Matrix<T>> {
    override fun scalarDiv(x: Matrix<T>, k: T): Matrix<T> {
        require(x in this)
        return MatrixImpl.divide(x, k, scalars)
    }


}

open class GeneralLinearGroup<T>(val n: Int, override val model: UnitRing<T>) :
    MatOverModel<T>(n, n, model), MulGroup<Matrix<T>> {
    override fun contains(x: Matrix<T>): Boolean {
        return x.row == n && x.column == n && MatrixImpl.isInvertible(x, model)
    }

    override fun isEqual(x: Matrix<T>, y: Matrix<T>): Boolean {
        require(x in this && y in this)
        return MatrixImpl.isEqual(x, y, model)
    }

    override fun multiply(x: Matrix<T>, y: Matrix<T>): Matrix<T> {
        require(x in this && y in this)
        return MatrixImpl.matmul(x, y, model)
    }

    override fun reciprocal(x: Matrix<T>): Matrix<T> {
        return MatrixImpl.inverse(x, model)
    }

    override val one: Matrix<T>
        get() = Matrix.identity(n, model)

    override fun product(ps: List<Matrix<T>>): Matrix<T> {
        if (ps.isEmpty()) return one
        require(ps.all { it in this })
        return MatrixImpl.product(ps, model)
    }
}<|MERGE_RESOLUTION|>--- conflicted
+++ resolved
@@ -517,23 +517,6 @@
 
     fun copy(): MutableMatrix<T>
 
-<<<<<<< HEAD
-    operator fun plusAssign(y: Matrix<T>) {
-        val model = model as AddSemigroup
-        transform { i, j, t -> model.add(t, y[i, j]) }
-    }
-
-    operator fun timesAssign(k: T) {
-        val model = model as MulSemigroup
-        transform { _, _, t -> model.multiply(t, k) }
-    }
-
-    operator fun divAssign(k: T) {
-        val model = model as UnitRing
-        transform { _, _, t -> model.exactDiv(t, k) }
-    }
-=======
->>>>>>> 3349cc67
 
     /**
      * Swaps the rows `r1` and `r2` with the given column range `[colStart, colEnd)`.

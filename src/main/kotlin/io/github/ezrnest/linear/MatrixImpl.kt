package io.github.ezrnest.linear

import io.github.ezrnest.linear.AMatrix.Companion.addColTo
import io.github.ezrnest.linear.AMatrix.Companion.addRowTo
import io.github.ezrnest.linear.AMatrix.Companion.divAssign
import io.github.ezrnest.linear.AMatrix.Companion.divRow
import io.github.ezrnest.linear.AMatrix.Companion.mulAddCol
import io.github.ezrnest.linear.AMatrix.Companion.mulAddRow
import io.github.ezrnest.linear.AMatrix.Companion.mulCol
import io.github.ezrnest.linear.AMatrix.Companion.mulRow
import io.github.ezrnest.linear.AMatrix.Companion.negateRow
import io.github.ezrnest.linear.AMatrix.Companion.transformCols
import io.github.ezrnest.linear.AMatrix.Companion.transformRows
import io.github.ezrnest.linear.MatrixExt.cofactor
import io.github.ezrnest.model.Polynomial
import io.github.ezrnest.structure.*
import io.github.ezrnest.util.IterUtils
import io.github.ezrnest.util.ModelPatterns
import kotlin.math.min


@ConsistentCopyVisibility
@JvmRecord
data class AMatrix<T> internal constructor(
    override val row: Int, override val column: Int,
    val data: Array<Any?>,
) : MutableMatrix<T> {

    init {
        require(row * column == data.size)
//        require(data.isNotEmpty()) // allow empty matrix
    }

    override val size: Int
        get() = data.size

    private fun checkIndex(i: Int, j: Int) {
        require(i in 0 until row && j in 0 until column)
    }

    private fun toPos(i: Int, j: Int): Int {
        return i * column + j
    }


    private fun getChecked(i: Int, j: Int): T {
        @Suppress("UNCHECKED_CAST")
        return data[toPos(i, j)] as T
    }

    override fun get(i: Int, j: Int): T {
        checkIndex(i, j)
        return getChecked(i, j)
    }

    override fun rowAt(rowIdx: Int): Vector<T> {
        val pos0 = toPos(rowIdx, 0)
        return AVector(data.copyOfRange(pos0, pos0 + column))
    }

    override fun setAll(row: Int, col: Int, matrix: GenMatrix<T>) {
        if (matrix !is AMatrix) {
            super.setAll(row, col, matrix)
            return
        }
        val mData = matrix.data
        for (i in matrix.rowIndices) {
            val p = matrix.toPos(i, 0)
            val destPos = toPos(i + row, col)
            mData.copyInto(data, destPos, p, p + matrix.column)
        }
    }


    override fun copy(): AMatrix<T> {
        return AMatrix(row, column, data.clone())
    }

    override fun set(i: Int, j: Int, value: T) {
        checkIndex(i, j)
        data[toPos(i, j)] = value
    }

    override fun setRow(i: Int, row: GenVector<T>) {
        require(row.size == column)
        require(i in 0..<this.row)
        if (row !is AVector) {
            super.setRow(i, row)
            return
        }
        row.data.copyInto(data, toPos(i, 0))
    }

    private inline fun inPlaceApply1(f: (T) -> T) {
        for (i in data.indices) {
            @Suppress("UNCHECKED_CAST")
            data[i] = f(data[i] as T)
        }
    }


<<<<<<< HEAD
    override fun negateInPlace() {
        val mc = model as AddGroup
        inPlaceApply1 { mc.negate(it) }
    }

    override fun plusAssign(y: Matrix<T>) {
        return MatrixImpl.addInPlace(this, y, model as AddSemigroup<T>)
    }

    override fun timesAssign(k: T) {
        val model = model as MulSemigroup
        inPlaceApply1 { model.multiply(k, it) }
    }

    override fun divAssign(k: T) {
        val model = model as UnitRing
        inPlaceApply1 { model.exactDiv(it, k) }
    }


=======
>>>>>>> 3349cc67
    override fun swapRow(r1: Int, r2: Int, colStart: Int, colEnd: Int) {
        require(r1 in 0 until row && r2 in 0 until row)
        val s1 = toPos(r1, 0)
        val s2 = toPos(r2, 0)
        for (l in colStart until colEnd) {
            val t = data[s1 + l]
            data[s1 + l] = data[s2 + l]
            data[s2 + l] = t
        }
    }


    override fun swapCol(c1: Int, c2: Int, rowStart: Int, rowEnd: Int) {
        require(c1 in 0 until column && c2 in 0 until column)
        var l = toPos(rowStart, 0)
        for (r in rowStart until rowEnd) {
            val t = data[l + c1]
            data[l + c1] = data[l + c2]
            data[l + c2] = t
            l += row
        }
    }

<<<<<<< HEAD
    override fun mulRow(r: Int, k: T, colStart: Int, colEnd: Int) {
        require(r in 0 until row)
        val d = toPos(r, 0)
        val mc = model as MulSemigroup
        for (l in colStart until colEnd) {
            @Suppress("UNCHECKED_CAST")
            data[d + l] = mc.multiply(k, data[d + l] as T)
        }
    }

    override fun divRow(r: Int, k: T, colStart: Int, colEnd: Int) {
        require(r in 0 until row)
        val d = toPos(r, 0)
        val mc = model as UnitRing
        for (l in colStart until colEnd) {
            @Suppress("UNCHECKED_CAST")
            data[d + l] = mc.exactDiv(data[d + l] as T, k)
        }
    }

    override fun mulCol(c: Int, k: T, rowStart: Int, rowEnd: Int) {
        require(c in 0 until column)
        val mc = model as MulSemigroup
        for (r in rowStart until rowEnd) {
            val pos = toPos(r, c)
            @Suppress("UNCHECKED_CAST")
            data[pos] = mc.multiply(k, data[pos] as T)
        }
    }

    override fun divCol(c: Int, k: T, rowStart: Int, rowEnd: Int) {
        require(c in 0 until column)
        val mc = model as UnitRing
        for (r in rowStart until rowEnd) {
            val pos = toPos(r, c)
            @Suppress("UNCHECKED_CAST")
            data[pos] = mc.exactDiv(k, data[pos] as T)
        }
    }

    override fun negateRow(r: Int, colStart: Int, colEnd: Int) {
        require(r in 0 until row)
        val mc = model as AddGroup
        val d = toPos(r, 0)
        for (l in colStart until colEnd) {
            @Suppress("UNCHECKED_CAST")
            data[d + l] = mc.negate(data[d + l] as T)
        }
    }


    override fun negateCol(c: Int, rowStart: Int, rowEnd: Int) {
        require(c in 0 until column)
        val mc = model as AddGroup
        for (r in rowStart until rowEnd) {
            val pos = toPos(r, c)
            @Suppress("UNCHECKED_CAST")
            data[pos] = mc.negate(data[pos] as T)
        }
    }

    @Suppress("UNCHECKED_CAST")
    override fun addRowTo(r1: Int, r2: Int, colStart: Int, colEnd: Int) {
        require(r1 in 0 until row && r2 in 0 until row)
        val s1 = toPos(r1, 0)
        val s2 = toPos(r2, 0)
        val mc = model as AddSemigroup
        for (l in colStart until colEnd) {
            data[s2 + l] = mc.add(data[s2 + l] as T, data[s1 + l] as T)
        }
    }

    @Suppress("UNCHECKED_CAST")
    override fun addColTo(c1: Int, c2: Int, rowStart: Int, rowEnd: Int) {
        require(c1 in 0..<column && c2 in 0..<column)
        val mc = model as AddSemigroup
        for (r in rowStart..<rowEnd) {
            val l = toPos(r, 0)
            data[l + c2] = mc.add(data[l + c2] as T, data[l + c1] as T)
        }
    }

    @Suppress("UNCHECKED_CAST")
    override fun mulAddRow(r1: Int, r2: Int, k: T, colStart: Int, colEnd: Int) {
        require(r1 in 0..<row && r2 in 0..<row)
        val s1 = toPos(r1, 0)
        val s2 = toPos(r2, 0)
        val mc = model as Ring
        for (l in colStart until colEnd) {
            data[s2 + l] = mc.eval { (data[s2 + l] as T) + k * (data[s1 + l] as T) }
        }
    }

    @Suppress("UNCHECKED_CAST")
    override fun mulAddCol(c1: Int, c2: Int, k: T, rowStart: Int, rowEnd: Int) {
        require(c1 in 0..<column && c2 in 0..<column)
        val mc = model as Ring
        for (r in rowStart..<rowEnd) {
            val l = toPos(r, 0)
            data[l + c2] = mc.eval { (data[l + c2] as T) + k * (data[l + c1] as T) }
        }
    }

    @Suppress("UNCHECKED_CAST")
    override fun transformRows(r1: Int, r2: Int, a11: T, a12: T, a21: T, a22: T, colStart: Int, colEnd: Int) {
        require(r1 in 0..<row && r2 in 0..<row)
        require(colStart in 0..colEnd && colEnd <= column)
        val s1 = toPos(r1, 0)
        val s2 = toPos(r2, 0)
        with(model as Ring) {
            for (l in colStart..<colEnd) {
                val x = data[s1 + l] as T
                val y = data[s2 + l] as T
                data[s1 + l] = a11 * x + a12 * y
                data[s2 + l] = a21 * x + a22 * y
            }
        }
    }

    @Suppress("UNCHECKED_CAST")
    override fun transformCols(c1: Int, c2: Int, a11: T, a12: T, a21: T, a22: T, rowStart: Int, rowEnd: Int) {
        with(model as Ring) {
            for (r in rowStart until rowEnd) {
                val pos0 = toPos(r, 0)
                val pos1 = pos0 + c1
                val pos2 = pos0 + c2
                val x = data[pos1] as T
                val y = data[pos2] as T
                data[pos1] = a11 * x + a12 * y
                data[pos2] = a21 * x + a22 * y
            }
        }
    }
=======
//    override fun negateInPlace() {
//        val mc = model as AddGroup
//        inPlaceApply1 { mc.negate(it) }
//    }
//
//    override fun plusAssign(y: Matrix<T>) {
//        return MatrixImpl.addInPlace(this, y, model as AddSemigroup<T>)
//    }
//
//    override fun timesAssign(k: T) {
//        val model = model as MulSemigroup
//        inPlaceApply1 { model.multiply(k, it) }
//    }
//
//    override fun divAssign(k: T) {
//        val model = model as UnitRing
//        inPlaceApply1 { model.exactDivide(it, k) }
//    }
//
//    override fun mulRow(r: Int, k: T, colStart: Int, colEnd: Int) {
//        require(r in 0 until row)
//        val d = toPos(r, 0)
//        val mc = model as MulSemigroup
//        for (l in colStart until colEnd) {
//            @Suppress("UNCHECKED_CAST")
//            data[d + l] = mc.multiply(k, data[d + l] as T)
//        }
//    }
//
//    override fun divRow(r: Int, k: T, colStart: Int, colEnd: Int) {
//        require(r in 0 until row)
//        val d = toPos(r, 0)
//        val mc = model as UnitRing
//        for (l in colStart until colEnd) {
//            @Suppress("UNCHECKED_CAST")
//            data[d + l] = mc.exactDivide(data[d + l] as T, k)
//        }
//    }
//
//    override fun mulCol(c: Int, k: T, rowStart: Int = 0, rowEnd: Int) {
//        require(c in 0 until column)
//        val mc = model as MulSemigroup
//        for (r in rowStart until rowEnd) {
//            val pos = toPos(r, c)
//            @Suppress("UNCHECKED_CAST")
//            data[pos] = mc.multiply(k, data[pos] as T)
//        }
//    }
//
//    override fun divCol(c: Int, k: T, rowStart: Int = 0, rowEnd: Int) {
//        require(c in 0 until column)
//        val mc = model as UnitRing
//        for (r in rowStart until rowEnd) {
//            val pos = toPos(r, c)
//            @Suppress("UNCHECKED_CAST")
//            data[pos] = mc.exactDivide(k, data[pos] as T)
//        }
//    }
//
//    override fun negateRow(r: Int, colStart: Int, colEnd: Int) {
//        require(r in 0 until row)
//        val mc = model as AddGroup
//        val d = toPos(r, 0)
//        for (l in colStart until colEnd) {
//            @Suppress("UNCHECKED_CAST")
//            data[d + l] = mc.negate(data[d + l] as T)
//        }
//    }
//
//
//    override fun negateCol(c: Int, rowStart: Int = 0, rowEnd: Int) {
//        require(c in 0 until column)
//        val mc = model as AddGroup
//        for (r in rowStart until rowEnd) {
//            val pos = toPos(r, c)
//            @Suppress("UNCHECKED_CAST")
//            data[pos] = mc.negate(data[pos] as T)
//        }
//    }
//
//    @Suppress("UNCHECKED_CAST")
//    override fun addRowTo(r1: Int, r2: Int, colStart: Int, colEnd: Int) {
//        require(r1 in 0 until row && r2 in 0 until row)
//        val s1 = toPos(r1, 0)
//        val s2 = toPos(r2, 0)
//        val mc = model as AddSemigroup
//        for (l in colStart until colEnd) {
//            data[s2 + l] = mc.add(data[s2 + l] as T, data[s1 + l] as T)
//        }
//    }
//
//    @Suppress("UNCHECKED_CAST")
//    override fun addColTo(c1: Int, c2: Int, rowStart: Int = 0, rowEnd: Int) {
//        require(c1 in 0..<column && c2 in 0..<column)
//        val mc = model as AddSemigroup
//        for (r in rowStart..<rowEnd) {
//            val l = toPos(r, 0)
//            data[l + c2] = mc.add(data[l + c2] as T, data[l + c1] as T)
//        }
//    }
//
//    @Suppress("UNCHECKED_CAST")
//    override fun mulAddRow(r1: Int, r2: Int, k: T, colStart: Int, colEnd: Int) {
//        require(r1 in 0..<row && r2 in 0..<row)
//        val s1 = toPos(r1, 0)
//        val s2 = toPos(r2, 0)
//        val mc = model as Ring
//        for (l in colStart until colEnd) {
//            data[s2 + l] = mc.eval { (data[s2 + l] as T) + k * (data[s1 + l] as T) }
//        }
//    }
//
//    @Suppress("UNCHECKED_CAST")
//    override fun mulAddCol(c1: Int, c2: Int, k: T, rowStart: Int = 0, rowEnd: Int) {
//        require(c1 in 0..<column && c2 in 0..<column)
//        val mc = model as Ring
//        for (r in rowStart..<rowEnd) {
//            val l = toPos(r, 0)
//            data[l + c2] = mc.eval { (data[l + c2] as T) + k * (data[l + c1] as T) }
//        }
//    }
//
//    @Suppress("UNCHECKED_CAST")
//    override fun transformRows(r1: Int, r2: Int, a11: T, a12: T, a21: T, a22: T, colStart: Int, colEnd: Int) {
//        require(r1 in 0..<row && r2 in 0..<row)
//        require(colStart in 0..colEnd && colEnd <= column)
//        val s1 = toPos(r1, 0)
//        val s2 = toPos(r2, 0)
//        with(model as Ring) {
//            for (l in colStart..<colEnd) {
//                val x = data[s1 + l] as T
//                val y = data[s2 + l] as T
//                data[s1 + l] = a11 * x + a12 * y
//                data[s2 + l] = a21 * x + a22 * y
//            }
//        }
//    }
//
//    @Suppress("UNCHECKED_CAST")
//    override fun transformCols(c1: Int, c2: Int, a11: T, a12: T, a21: T, a22: T, rowStart: Int = 0, rowEnd: Int) {
//        with(model as Ring) {
//            for (r in rowStart until rowEnd) {
//                val pos0 = toPos(r, 0)
//                val pos1 = pos0 + c1
//                val pos2 = pos0 + c2
//                val x = data[pos1] as T
//                val y = data[pos2] as T
//                data[pos1] = a11 * x + a12 * y
//                data[pos2] = a21 * x + a22 * y
//            }
//        }
//    }
>>>>>>> 3349cc67

    override fun equals(other: Any?): Boolean {
        if (this === other) return true
        if (javaClass != other?.javaClass) return false

        other as AMatrix<*>

        return row == other.row && column == other.column && data.contentEquals(other.data)
    }

    override fun hashCode(): Int {
        var result = row
        result = 31 * result + column
        result = 31 * result + data.contentHashCode()
        return result
    }

    override fun toString(): String {
        return MatrixImpl.formatString(this)
    }

    companion object {
        fun <T> isEqual(x: AMatrix<T>, y: AMatrix<T>, predicate: EqualPredicate<T>): Boolean {
            if (x.row != y.row || x.column != y.column) return false
            val size = x.size
            return (0 until size).all {
                @Suppress("UNCHECKED_CAST")
                predicate.isEqual(x.data[it] as T, y.data[it] as T)
            }
        }


        fun <T> isZero(x: AMatrix<T>, model: AddMonoid<T>): Boolean {
            @Suppress("UNCHECKED_CAST")
            return x.data.all { model.isZero(it as T) }
        }

        internal inline fun <T> ofFlatten(row: Int, col: Int, init: (Int) -> T): AMatrix<T> {
            val data = Array<Any?>(row * col) { init(it) }
            return AMatrix(row, col, data)
        }


        internal inline operator fun <T> invoke(
            row: Int, column: Int, init: (Int, Int) -> T,
        ): AMatrix<T> {
            val data = Array<Any?>(row * column) { }
            for (i in 0..<row) {
                val pos = i * column
                for (j in 0..<column) {
                    data[pos + j] = init(i, j)
                }
            }
            return AMatrix(row, column, data)
        }

        internal inline fun <T1, T2, N> apply2(
            x: AMatrix<T1>, y: AMatrix<T2>, f: (T1, T2) -> N,
        ): AMatrix<N> {
            require(x.shapeMatches(y))
            val d1 = x.data
            val d2 = y.data
            return ofFlatten(x.row, x.column) { k ->
                @Suppress("UNCHECKED_CAST")
                f(d1[k] as T1, d2[k] as T2)
            }
        }

        internal inline fun <T, N> apply1(x: AMatrix<T>, f: (T) -> N): AMatrix<N> {
            val data = x.data
            return ofFlatten(x.row, x.column) { k ->
                @Suppress("UNCHECKED_CAST")
                f(data[k] as T)
            }
        }

        fun <T> addInPlace(x: AMatrix<T>, y: AMatrix<T>, model: AddSemigroup<T>) {
            val d1 = x.data
            val d2 = y.data
            for (i in 0 until x.size) {
                @Suppress("UNCHECKED_CAST")
                d1[i] = model.add(d1[i] as T, d2[i] as T)
            }
        }

        fun <T> copyOf(x: GenMatrix<T>): AMatrix<T> {
            if (x is AMatrix) {
                return x.copy()
            }
            return AMatrix(x.row, x.column) { i, j -> x[i, j] }
        }

        fun <T> of(row: Int, column: Int, init: (Int, Int) -> T): AMatrix<T> {
            return AMatrix(row, column, init)
        }

        fun <T> of(row: Int, col: Int, vararg data: T): AMatrix<T> {
            require(row * col == data.size)
            val dataCopy = Array<Any?>(data.size) { data[it] }
            return AMatrix(row, col, dataCopy)
        }

        internal fun <T> AMatrix<T>.negateInPlace(model: AddGroup<T>) {
            inPlaceApply1 { model.negate(it) }
        }

        internal fun <T> AMatrix<T>.plusAssign(y: Matrix<T>, model: AddSemigroup<T>) {
            return MatrixImpl.addInPlace(this, y, model)
        }

        internal fun <T> AMatrix<T>.timesAssign(k: T, model: MulSemigroup<T>) {
            inPlaceApply1 { model.multiply(k, it) }
        }

        internal fun <T> AMatrix<T>.divAssign(k: T, model: UnitRing<T>) {
            inPlaceApply1 { model.exactDivide(it, k) }
        }

        internal fun <T> AMatrix<T>.mulRow(
            r: Int, k: T, colStart: Int = 0, colEnd: Int = this.column, model: MulSemigroup<T>
        ) {
            require(r in 0 until row)
            val d = toPos(r, 0)
            for (l in colStart until colEnd) {
                @Suppress("UNCHECKED_CAST")
                data[d + l] = model.multiply(k, data[d + l] as T)
            }
        }

        internal fun <T> AMatrix<T>.divRow(
            r: Int, k: T, colStart: Int = 0, colEnd: Int = this.column, model: UnitRing<T>
        ) {
            require(r in 0 until row)
            val d = toPos(r, 0)
            for (l in colStart until colEnd) {
                @Suppress("UNCHECKED_CAST")
                data[d + l] = model.exactDivide(data[d + l] as T, k)
            }
        }

        internal fun <T> AMatrix<T>.mulCol(
            c: Int, k: T, rowStart: Int = 0, rowEnd: Int = this.row, model: MulSemigroup<T>
        ) {
            require(c in 0 until column)
            for (r in rowStart until rowEnd) {
                val pos = toPos(r, c)
                @Suppress("UNCHECKED_CAST")
                data[pos] = model.multiply(k, data[pos] as T)
            }
        }

        internal fun <T> AMatrix<T>.divCol(
            c: Int, k: T, rowStart: Int = 0, rowEnd: Int = this.row, model: UnitRing<T>
        ) {
            require(c in 0 until column)
            for (r in rowStart until rowEnd) {
                val pos = toPos(r, c)
                @Suppress("UNCHECKED_CAST")
                data[pos] = model.exactDivide(k, data[pos] as T)
            }
        }

        internal fun <T> AMatrix<T>.negateRow(
            r: Int, colStart: Int = 0, colEnd: Int = this.column, model: AddGroup<T>
        ) {
            require(r in 0 until row)
            val d = toPos(r, 0)
            for (l in colStart until colEnd) {
                @Suppress("UNCHECKED_CAST")
                data[d + l] = model.negate(data[d + l] as T)
            }
        }

        internal fun <T> AMatrix<T>.negateCol(c: Int, rowStart: Int = 0, rowEnd: Int = this.row, model: AddGroup<T>) {
            require(c in 0 until column)
            for (r in rowStart until rowEnd) {
                val pos = toPos(r, c)
                @Suppress("UNCHECKED_CAST")
                data[pos] = model.negate(data[pos] as T)
            }
        }

        @Suppress("UNCHECKED_CAST")
        internal fun <T> AMatrix<T>.addRowTo(
            r1: Int, r2: Int, colStart: Int = 0, colEnd: Int = this.column, model: AddSemigroup<T>
        ) {
            require(r1 in 0 until row && r2 in 0 until row)
            val s1 = toPos(r1, 0)
            val s2 = toPos(r2, 0)
            for (l in colStart until colEnd) {
                data[s2 + l] = model.add(data[s2 + l] as T, data[s1 + l] as T)
            }
        }

        @Suppress("UNCHECKED_CAST")
        internal fun <T> AMatrix<T>.addColTo(
            c1: Int, c2: Int, rowStart: Int = 0, rowEnd: Int = this.row, model: AddSemigroup<T>
        ) {
            require(c1 in 0..<column && c2 in 0..<column)
            for (r in rowStart..<rowEnd) {
                val l = toPos(r, 0)
                data[l + c2] = model.add(data[l + c2] as T, data[l + c1] as T)
            }
        }

        @Suppress("UNCHECKED_CAST")
        internal fun <T> AMatrix<T>.mulAddRow(
            r1: Int, r2: Int, k: T, colStart: Int = 0, colEnd: Int = this.column, model: Ring<T>
        ) {
            require(r1 in 0..<row && r2 in 0..<row)
            val s1 = toPos(r1, 0)
            val s2 = toPos(r2, 0)
            for (l in colStart until colEnd) {
                data[s2 + l] = model.eval { (data[s2 + l] as T) + k * (data[s1 + l] as T) }
            }
        }

        @Suppress("UNCHECKED_CAST")
        internal fun <T> AMatrix<T>.mulAddCol(
            c1: Int, c2: Int, k: T, rowStart: Int = 0, rowEnd: Int = this.row, model: Ring<T>
        ) {
            require(c1 in 0..<column && c2 in 0..<column)
            for (r in rowStart..<rowEnd) {
                val l = toPos(r, 0)
                data[l + c2] = model.eval { (data[l + c2] as T) + k * (data[l + c1] as T) }
            }
        }

        @Suppress("UNCHECKED_CAST")
        internal fun <T> AMatrix<T>.transformRows(
            r1: Int, r2: Int, a11: T, a12: T, a21: T, a22: T, colStart: Int = 0, colEnd: Int = this.column,
            model: Ring<T>
        ) {
            require(r1 in 0..<row && r2 in 0..<row)
            require(colStart in 0..colEnd && colEnd <= column)
            val s1 = toPos(r1, 0)
            val s2 = toPos(r2, 0)
            with(model) {
                for (l in colStart..<colEnd) {
                    val x = data[s1 + l] as T
                    val y = data[s2 + l] as T
                    data[s1 + l] = a11 * x + a12 * y
                    data[s2 + l] = a21 * x + a22 * y
                }
            }
        }

        @Suppress("UNCHECKED_CAST")
        internal fun <T> AMatrix<T>.transformCols(
            c1: Int, c2: Int, a11: T, a12: T, a21: T, a22: T, rowStart: Int = 0, rowEnd: Int = this.row, model: Ring<T>
        ) {
            with(model) {
                for (r in rowStart until rowEnd) {
                    val pos0 = toPos(r, 0)
                    val pos1 = pos0 + c1
                    val pos2 = pos0 + c2
                    val x = data[pos1] as T
                    val y = data[pos2] as T
                    data[pos1] = a11 * x + a12 * y
                    data[pos2] = a21 * x + a22 * y
                }
            }
        }
    }
}

open class TransposedMatrixView<T>(open val origin: Matrix<T>) : Matrix<T> {
    override val row: Int
        get() = origin.column
    override val column: Int
        get() = origin.row

    override fun get(i: Int, j: Int): T {
        require(i in 0..<row && j in 0..<column)
        return origin[j, i]
    }

    override fun transpose(): Matrix<T> {
        return origin
    }

    override fun rowAt(rowIdx: Int): Vector<T> {
        require(rowIdx in 0..<row)
        return origin.colAt(rowIdx)
    }

    override fun colAt(colIdx: Int): Vector<T> {
        require(colIdx in 0..<column)
        return origin.rowAt(colIdx)
    }

    override fun rowVectors(): List<Vector<T>> {
        return origin.colVectors()
    }

    override fun colVectors(): List<Vector<T>> {
        return origin.rowVectors()
    }

    override fun det(): T {
        return origin.det()
    }

    override fun rank(): Int {
        return origin.rank()
    }

    override fun trace(): T {
        return origin.trace()
    }

    override fun diag(): Vector<T> {
        return origin.diag()
    }

    override fun sumAll(): T {
        return origin.sumAll()
    }

    override fun toString(): String {
        return MatrixImpl.formatString(this)
    }
}

open class SubMatrixView<T>(
    val origin: Matrix<T>,
    rowStart: Int = 0, rowEnd: Int, colStart: Int, colEnd: Int,
) : Matrix<T> {
    init {
        require(0 <= rowStart && rowEnd <= origin.row && rowStart <= rowEnd)
        require(0 <= colStart && colEnd <= origin.column && colStart <= colEnd)
    }

    final override val row = rowEnd - rowStart
    final override val column = colEnd - colStart
    val dRow = rowStart
    val dCol = colStart

    override fun get(i: Int, j: Int): T {
        require(i in 0 until row && j in 0 until column)
        return origin[i + dRow, j + dCol]
    }

    override fun subMatrix(rowStart: Int, colStart: Int, rowEnd: Int, colEnd: Int): Matrix<T> {
        return SubMatrixView(origin, rowStart + dRow, rowEnd + dRow, colStart + dCol, colEnd + dCol)
    }

    override fun toString(): String {
        return MatrixImpl.formatString(this)
    }
}


open class SlicedMatrixView<T>(
    val origin: Matrix<T>, val rowMap: IntArray, val colMap: IntArray,
) : Matrix<T> {
    init {
        require(rowMap.isNotEmpty() && colMap.isNotEmpty())
        require(rowMap.all { it in 0 until origin.row })
        require(colMap.all { it in 0 until origin.column })
    }

    override val row: Int
        get() = rowMap.size
    override val column: Int
        get() = colMap.size

    override fun get(i: Int, j: Int): T {
        require(i in 0 until row && j in 0 until column)
        return origin[rowMap[i], colMap[j]]
    }

    override fun slice(rows: IntArray, cols: IntArray): Matrix<T> {
        val newRows = IntArray(rows.size) { this.rowMap[rows[it]] }
        val newCols = IntArray(cols.size) { this.colMap[cols[it]] }
        return SlicedMatrixView(origin, newRows, newCols)
    }

    override fun toString(): String {
        return MatrixImpl.formatString(this)
    }
}

//TODO Mutable view

/**
 * Provides Matrix-related functionalities.
 *
 * Most of the methods in this object accept [GenMatrix]'s as inputs and a `model` should be provided to specify the operations.
 */
object MatrixImpl {

    fun <T> formatString(m: GenMatrix<T>): String {
        val sb = StringBuilder()
        sb.append("Matrix(${m.row}, ${m.column}):\n")
        m.joinTo(sb)
        return sb.toString()
    }

    fun <T> isEqual(x: GenMatrix<T>, y: GenMatrix<T>, predicate: EqualPredicate<T>): Boolean {
        if (x is AMatrix && y is AMatrix) {
            return AMatrix.isEqual(x, y, predicate)
        }
        return x.row == y.row && x.column == y.column && x.rowIndices.all { i ->
            x.colIndices.all { j ->
                predicate.isEqual(x[i, j], y[i, j])
            }
        }
    }

    fun <T> isZero(x: GenMatrix<T>, scalars: AddMonoid<T>): Boolean {
        if (x is AMatrix) {
            return AMatrix.isZero(x, scalars)
        }
        return x.elementSequence().all(scalars::isZero)
    }

    internal inline fun <T1, T2, N> apply2(
        x: GenMatrix<T1>, y: GenMatrix<T2>, f: (T1, T2) -> N,
    ): AMatrix<N> {
        require(x.shapeMatches(y))
        if (x is AMatrix && y is AMatrix) {
            return AMatrix.apply2(x, y, f) // flattened version
        }
        return AMatrix(x.row, x.column) { i, j -> f(x[i, j], y[i, j]) }
    }

    internal inline fun <T, N> apply1(x: GenMatrix<T>, f: (T) -> N): AMatrix<N> {
        if (x is AMatrix) {
            return AMatrix.apply1(x, f)// flattened version
        }
        return AMatrix(x.row, x.column) { i, j -> f(x[i, j]) }
    }


    fun <T> hadamard(x: GenMatrix<T>, y: GenMatrix<T>, model: MulSemigroup<T>): AMatrix<T> {
        return apply2(x, y, model::multiply)
    }

    fun <T> add(x: GenMatrix<T>, y: GenMatrix<T>, model: AddSemigroup<T>): AMatrix<T> {
        return apply2(x, y, model::add)
    }

    fun <T> addInPlace(x: MutableMatrix<T>, y: GenMatrix<T>, model: AddSemigroup<T>) {
        if (x is AMatrix && y is AMatrix) {
            AMatrix.addInPlace(x, y, model)
        } else {
            for (i in 0 until x.row) {
                for (j in 0 until x.column) {
                    x[i, j] = model.add(x[i, j], y[i, j])
                }
            }
        }
    }

    fun <T> negate(x: GenMatrix<T>, model: AddGroup<T>): AMatrix<T> {
        return apply1(x, model::negate)
    }

    fun <T> subtract(x: GenMatrix<T>, y: GenMatrix<T>, model: AddGroup<T>): AMatrix<T> {
        return apply2(x, y, model::subtract)
    }

    fun <T> sum(mats: List<GenMatrix<T>>, model: AddSemigroup<T>): AMatrix<T> {
        require(mats.isNotEmpty())
        val row = mats.first().row
        val column = mats.first().column
        val result = AMatrix.copyOf(mats.first())
        for (i in 1 until mats.size) {
            val m = mats[i]
            require(m.row == row && m.column == column)
            addInPlace(result, m, model)
        }
        return result
    }

    fun <T> matmul(x: GenMatrix<T>, y: GenMatrix<T>, model: Ring<T>): AMatrix<T> {
        require(x.column == y.row) {
            "Shape mismatch in matmul: (${x.row}, ${x.column}) * (${y.row}, ${y.column})"
        }
        return AMatrix(x.row, y.column) { i, j ->
            var sum = model.zero
            for (k in 0 until x.column) {
                sum = model.eval { sum + x[i, k] * y[k, j] }
            }
            sum
        }
    }

    /**
     * Matrix-vector multiplication: `Ay`, where `y` is a column vector.
     *
     */
    fun <T> matmul(A: GenMatrix<T>, y: Vector<T>, model: Ring<T>): AVector<T> {
        require(A.column == y.size) {
            "Shape mismatch in matmul: (${A.row}, ${A.column}) * (${y.size})"
        }
        return AVector(A.row) { i ->
            var sum = model.zero
            for (k in 0 until A.column) {
                sum = model.eval { sum + A[i, k] * y[k] }
            }
            sum
        }
    }

    /**
     * Matrix-vector multiplication: `v.T A`, where `v` is a column vector.
     *
     * The result will be a vector
     */
    fun <T> matmul(v: Vector<T>, A: GenMatrix<T>, model: Ring<T>): AVector<T> {
        require(v.size == A.row) {
            "Shape mismatch in matmul: (${v.size}) * (${A.row}, ${A.column})"
        }
        return AVector(A.column) { j ->
            var sum = model.zero
            for (k in 0..<A.row) {
                sum = model.eval { sum + v[k] * A[k, j] }
            }
            sum
        }
    }

    fun <T> product(mats: List<Matrix<T>>, model: Ring<T>): Matrix<T> {
        require(mats.isNotEmpty())
        return ModelPatterns.reduceDP<Matrix<T>, IntArray>(0, mats.size,
            get = { i -> mats[i] },
            operation = { m1, m2 -> matmul(m1, m2, model) },
            toModel = { m -> intArrayOf(m.row, m.column) },
            modelOperation = { x, y -> intArrayOf(x[0], y[1]) },
            modelTimeCost = { x, y -> x[0] * y[0] * y[1] }
        )
    }


    fun <T> multiply(x: GenMatrix<T>, k: T, model: MulSemigroup<T>): AMatrix<T> {
        return apply1(x) { model.multiply(k, it) }
    }

    fun <T> multiplyLong(x: GenMatrix<T>, k: Long, model: AddGroup<T>): AMatrix<T> {
        return apply1(x) { model.multiplyLong(it, k) }
    }

    fun <T> divide(x: GenMatrix<T>, k: T, model: MulGroup<T>): AMatrix<T> {
        return apply1(x) { model.divide(it, k) }
    }


    fun <T> transpose(x: Matrix<T>): TransposedMatrixView<T> {
        return TransposedMatrixView(x)
    }

    fun <T> zero(row: Int, column: Int, model: AddMonoid<T>): AMatrix<T> {
        val zero = model.zero
        return AMatrix.ofFlatten(row, column) { zero }
    }

    fun <T> identity(n: Int, model: UnitRing<T>): AMatrix<T> {
        return scalar(n, model, model.one)
    }

    fun <T> scalar(n: Int, model: AddMonoid<T>, k: T): AMatrix<T> {
        val A = zero(n, n, model)
        for (i in 0 until n) {
            A[i, i] = k
        }
        return A
    }

    fun <T> concatCol(a: GenMatrix<T>, b: GenMatrix<T>): AMatrix<T> {
        require(a.row == b.row)
        return AMatrix(a.row, a.column + b.column) { i, j ->
            if (j < a.column) a[i, j] else b[i, j - a.column]
        }
    }

    fun <T> concatRow(a: GenMatrix<T>, b: GenMatrix<T>): AMatrix<T> {
        require(a.column == b.column)
        return AMatrix(a.row + b.row, a.column) { i, j ->
            if (i < a.row) a[i, j] else b[i - a.row, j]
        }
    }

    fun <T> addDiagonal(m: MutableMatrix<T>, a: T, model: AddSemigroup<T>) {
        for (i in 0..<min(m.row, m.column)) {
            m[i, i] = model.add(m[i, i], a)
        }
    }


//    fun <T> minor(A: Matrix<T>, rows: IntArray, cols: IntArray): Matrix<T> {
//        val remRows = remainingIndices(A.row, rows)
//        val remCols = remainingIndices(A.column, cols)
//        return A.slice(remRows, remCols)
//    }


    private fun <T> colVectors(A: GenMatrix<T>, model: EqualPredicate<T>): List<Vector<T>> {
        return A.colIndices.map { j ->
            AVector(A.row) { i -> A[i, j] }
        }
    }

    /**
     * Returns the kronecker product `C = A ⊗ B` of `A` and `B`.
     * The result matrix `C` has the shape `(A.row * B.row, A.column * B.column)` and its elements are computed as:
     * ```
     * C[i1 * B.row + i2, j1 * B.column + j2] = A[i1, j1] * B[i2, j2]
     * ```
     * Alternatively, `C` can be expressed in the block matrix form:
     * ```
     * C = [A[i,j] * B], where i = 0 until A.row, j = 0 until A.column
     * ```
     *
     * We have the following properties:
     * - **Associativity** - `(A ⊗ B) ⊗ C = A ⊗ (B ⊗ C)`
     * - **Distributivity** - `A ⊗ (B + C) = A ⊗ B + A ⊗ C`
     * - Mixed with matrix multiplication: `(A ⊗ B)(C ⊗ D) = (AC) ⊗ (BD)`
     */
    fun <T> kronecker(A: GenMatrix<T>, B: GenMatrix<T>, model: Ring<T>): AMatrix<T> {
        val res = zero(A.row * B.row, A.column * B.column, model)
        for (i in 0 until A.row) {
            for (j in 0 until A.column) {
                for (i2 in 0 until B.row) {
                    for (j2 in 0 until B.column) {
                        res[i * B.row + i2, j * B.column + j2] = model.eval { A[i, j] * B[i2, j2] }
                    }
                }
            }
        }
        return res
    }

    /*
    Statistics
     */
    fun <T> trace(A: GenMatrix<T>, model: AddSemigroup<T>): T {
        require(A.isSquare)
        var res = A[0, 0]
        for (i in 1 until A.row) {
            res = model.add(res, A[i, i])
        }
        return res
    }

    fun <T> diag(A: GenMatrix<T>): AVector<T> {
        require(A.isSquare)
        return AVector(A.row) { i -> A[i, i] }
    }

    fun <T> sumAll(A: GenMatrix<T>, model: AddSemigroup<T>): T {
        return A.elementSequence().reduce(model::add)
    }

    /*
    Inverse
     */

    fun <T> rank(A: GenMatrix<T>, model: Field<T>): Int {
        val pivots = toEchelon(AMatrix.copyOf(A), model)
        return pivots.size
    }

    fun <T> columnSpace(A: GenMatrix<T>, model: Field<T>): VectorSpace<T> {
        val mutable = AMatrix.copyOf(A)
        val pivots = toUpperTriangle(mutable, model)
        val indepVectors = pivots.map { mutable.colAt(it) }
        return VectorSpace.fromBasis(A.row, model, indepVectors)
    }


    fun <T> spanOf(vectors: List<Vector<T>>, vecLength: Int, model: Field<T>): VectorSpace<T> {
        if (vectors.isEmpty()) return VectorSpace.zero(vecLength, model)
        val mutable = AMatrix(vecLength, vectors.size) { i, j -> vectors[j][i] }
        val pivots = toUpperTriangle(mutable, model)
        val indepVectors = pivots.map { mutable.colAt(it) }
        return VectorSpace.fromBasis(model, indepVectors)
    }

    /**
     * Computes the 'inverse' of the given matrix over a unit ring. This method simply compute the adjugate matrix and
     * divide it with the determinant (so it is time-consuming).
     *
     * This method can be used to compute the modular inverse of a matrix on `Z/Zn`, where n is not necessarily a prime.
     */
    fun <T> inverseInRing(M: GenMatrix<T>, model: UnitRing<T>): AMatrix<T> {
        val (p, adj) = charPolyAndAdj(M, model)
        val det = p.getOrNull(0) ?: model.zero
        if (!model.isUnit(det)) throw ArithmeticException("The determinant is not invertible")
        adj.divAssign(det, model)
        return adj
    }


    private fun <T> buildAugmentedI(m: GenMatrix<T>, model: UnitRing<T>): AMatrix<T> {
        val n = m.row
        val aug = zero(n, 2 * n, model)
        aug.setAll(0, 0, m)
        val one = model.one
        for (i in 0 until n) {
            aug[i, i + n] = one
        }
        return aug
    }

    fun <T> inverseInField(m: GenMatrix<T>, model: Field<T>): AMatrix<T> {
        val n = m.row
        val aug = buildAugmentedI(m, model)
        val pivots = toEchelon(aug, model, column = n)
        if (pivots.size != n) {
            throw ArithmeticException("The matrix is not invertible")
        }
        return AMatrix.copyOf(aug.subMatrix(0, n, n, 2 * n))
    }

//    /**
//     * Computes the inverse of the matrix on an Euclidean domain.
//     *
//     * It is required that the calculator of `M` is an instance of EUDCalculator.
//     */
//    fun <T> inverseInEUD(M: GenMatrix<T>, mc: EuclideanDomain<T>): Matrix<T> {
//        //TODO re-implement this method
//        M.requireSquare()
//        val n = M.column
//
//        val A =
////        Printer.printMatrix(A)
//        // to upper triangle
//        for (j in 0 until n) {
//            var i = j
//            while (mc.isZero(A[i, j]) && i < n) {
//                i++
//            }
//            if (i == n) throw ArithmeticException("The matrix is not invertible")
//            if (i != j) A.swapRow(i, j)
//
//            i++
//            outer@
//            while (true) {
//                val p = A[j, j]
//                while (i < n) {
//                    // gcd
//                    val (q, r) = mc.divideAndRemainder(A[i, j], p)
//                    A.multiplyAddRow(j, i, mc.negate(q), j)
////                    Printer.printMatrix(A)
//                    if (mc.isZero(r)) {
//                        i++
//                        continue
//                    }
//                    A.swapRow(j, i, j)
//                    continue@outer
//                }
//                if (!mc.isUnit(p)) {
//                    throw ArithmeticException("The matrix is not invertible")
//                }
//                A[j, j] = mc.one
//                A.divideRow(j, p, j + 1)
//                break
//            }
//
//        }
//
//        for (j1 in (n - 1) downTo 1) {
//            for (j2 in 0 until j1) {
//                val k = mc.negate(A[j2, j1])
//                A.multiplyAddRow(j1, j2, k, j1)
//            }
//        }
//        return A.subMatrix(0, n, A.row, A.column)
//    }


    fun <T> inverse(m: GenMatrix<T>, model: UnitRing<T>): AMatrix<T> {
        require(m.isSquare)
        return when (model) {
            is Field -> inverseInField(m, model)
//            else -> throw UnsupportedOperationException("The inverse of a matrix is not supported for the given model: $model")
            else -> inverseInRing(m, model)
        }
    }

    fun <T> isInvertible(m: GenMatrix<T>, model: UnitRing<T>): Boolean {
        require(m.isSquare)
        return model.isUnit(det(m, model))
    }

    fun <T> detSmall(m: GenMatrix<T>, model: Ring<T>): T {
        require(m.isSquare)
        return when (m.row) {
            1 -> m[0, 0]
            2 -> model.eval {
                m[0, 0] * m[1, 1] - m[0, 1] * m[1, 0]
            }

            3 -> model.eval {
                m[0, 0] * m[1, 1] * m[2, 2] + m[0, 1] * m[1, 2] * m[2, 0] + m[0, 2] * m[1, 0] * m[2, 1] -
                        m[0, 0] * m[1, 2] * m[2, 1] - m[0, 1] * m[1, 0] * m[2, 2] - m[0, 2] * m[1, 1] * m[2, 0]
            }

            else -> throw IllegalArgumentException("The matrix is too large")
        }
    }

    /**
     * A very time-consuming method to compute the determinant of a matrix by the definition:
     *
     *     det(A) = \sum_{σ ∈ S_n} (-1)^σ \prod_{i=1}^n A_{i, σ(i)}
     *
     * This method is provided to test the correctness of other determinant algorithms.
     */
    fun <T> detDefinition(m: GenMatrix<T>, model: Ring<T>): T {
        require(m.isSquare)
        var result = model.zero
        val n = m.row
        for ((idx, rev) in IterUtils.permRev(n, copy = false)) {
            var t = m[0, idx[0]]
            for (i in 1 until n) {
                t = model.eval { t * m[i, idx[i]] }
            }
            result = if (rev % 2 == 0) {
                model.add(result, t)
            } else {
                model.subtract(result, t)
            }
        }
        return result
    }

    /**
     * Computes the determinant of the given matrix using the Gauss-Bareiss algorithm.
     *
     * Complexity: `O(n^3)`
     */
    fun <T> detGaussBareiss(matrix: GenMatrix<T>, model: UnitRing<T>): T {
        // Created by lyc at 2020-03-05 19:18
        // Reimplemented by lyc at 2024-09-06
        /*
        Refer to 'A Course in Computational Algebraic Number Theory' Algorithm 2.2.6

        Explanation of the algorithm:
        We still use the primary transformation to eliminate elements in the matrix, but here we store the potential
        denominator and divide them only when necessary.

        Recall the vanilla elimination process, assuming the element at (k,k) is non-zero, we multiply a factor to
        the first row and subtract it from i-th row. The factor is equal to m[i,k] / m[k,k]. This row transformation
        will affect the i-th row, changing it element m[i,j] to m[i,j] - m[k,j] * m[i,k] / m[k,k].
        However, since the division m[i,k] / m[k,k] may not be exact, so we multiply m[k,k] to all rows i > k,
        which results in (m[k,k])^{n-k-1} in the denominator that we keep in mind.
        Then, the resulting element is just
            m[i,j]' = m[i,j] * m[k,k] - m[k,j] * m[i,k] = det([m[k,k], m[k,j]; m[i,k], m[i,j]])
        Indeed, we can keep all the denominators in mind and divide them at the end of the process, but we can improve it.
        In fact, for the (k+1)-th loop, we will encounter also the term det(X) = det([m[k+1,k+1]', m[k+1,j]'; m[i,k+1]', m[i,j]']).
        Now, by the update in the last loop, we have X = m[k,k] X0 - X1, where
        X0 = [ m[k+1,k+1], m[k+1,j]; m[i,k+1], m[i,j] ],
        X1 = [m[k,k+1] * m[k+1,k], m[k,j] * m[k+1,k];
              m[k,k+1] * m[i,  k], m[k,j] * m[i,  k]].
        Now, if det(B) = 0, det(rA + B) can be divided by r (using the definition of determinant).
        Also, it is easy to see that det(X1) = 0, and thus det(X) can be divided by m[k,k].
        Hence, for the (k+1)-th loop, for each row j > k+1, we can divide the resulting element by m[k,k],
        cancelling out (m[k,k])^{n-k-2} and leaving on one m[k,k] in the final det.

        Finally, we should divide the final det by m[k,k] for all k < n-1.
        Since det is the product of diagonal elements, we can just leave those m[k,k] and return m[n-1,n-1].
         */
        val mat = AMatrix.copyOf(matrix)
        val n: Int = mat.row
        var d = model.one // the denominator that we store
        var positive = true
        for (k in 0..<n) {
            //locate the top-left element used for elimination first, it must be non-zero
            if (model.isZero(mat[k, k])) {
                val r = (k + 1..<n).firstOrNull { i -> !model.isZero(mat[i, k]) } ?: return model.zero
                mat.swapRow(r, k, k) // swap i-th row and k-th row, changing the sign of the determinant
                positive = !positive
            }
            val p: T = mat[k, k]
            for (i in k + 1..<n) {
                val head = mat[i, k]
                for (j in k + 1..<n) { // j<=k are all zero, just ignore them
                    mat[i, j] = model.eval {
                        exactDiv(p * mat[i, j] - head * mat[k, j], d)
                    }
                }
            }
            d = p
        }
        val det = mat[n - 1, n - 1]
        return if (positive) det else model.negate(det)
    }

    fun <T> det(mat: GenMatrix<T>, mc: Ring<T>): T {
        require(mat.isSquare)
        if (mat.row <= 3) return detSmall(mat, mc)
        if (mc is UnitRing) {
            return detGaussBareiss(mat, mc)
        }
        return detDefinition(mat, mc)
    }


    /**
     * Gets the characteristic polynomial of the given matrix, which is defined as `det(xI - A)`,
     * and the adjugate matrix `A^*`.
     */
    fun <T> charPolyAndAdj(matrix: GenMatrix<T>, mc: UnitRing<T>): Pair<Polynomial<T>, AMatrix<T>> {
        /* Written by Ezrnest at 2024/9/12
        f(x) = det(xI - A) = \sum a_r x^r = \prod (x - λ_i), a_n = 1, a_{n-1} = -Tr(A),..., a_0 = (-1)^n det(A)
        Let us denote by α a multi-index with distinct elements and λ^α = λ_{α_1} λ_{α_2} ... λ_{α_k}.
        Then, a_{n-k} = (-1)^k \sum_{|α| = k} λ^α.
        We recall the fact: Tr(A) = \sum λ_i,  Tr(g(A)) = \sum g(λ_i).
        We aim to obtain matrices A_k = g_k(A) with
            λ_i(A_k) = (-1)^k \sum_{|α| = k, i ∈ α} λ^α, => Tr(A_k) = k a_{n-k} (since |α| = k and each 'i' appears k times)
        Let us deduce the recursive formula for A_k: A_1 = -A
        λ_i(A_{k+1}) = (-1)^{k+1} \sum_{|α| = k+1, i ∈ α} λ^α = (-1)^{k+1} \sum_{|α| = k, i ∉ α} λ^α λ_i
                     = (-1)^{k+1} (\sum_{|α| = k} λ^α - \sum_{|α| = k, i ∈ α} λ^α) λ_i
                     = (- a_{n-k} + λ_i(A_k)) λ_i
        Therefore, we have the recursive formula:
            A_{k+1} = (A_k - a_{n-k} I) A, a_{n-k} = Tr(A_k) / k
            g_{k+1}(x) = (-a_{n-k} + g_k(x)) x
        Now, the recursive formula of g_k actually shows that g_{k+1} = -(a_{n-k} + a_{n-k+1} x + ... + a_n x^{n-k}) x
        Remark: The recurrence relation is also related to the Newton's identities.

        Now, for the adjugate A^*, we have A^* A = det(A) I, while f(A) = a_0 + a_1 A + ... + a_n A^n = 0, a_0 = (-1)^n det(A)
        so A (a_1 + a_2 A + ... + a_n A^{n-1}) = (-1)^{n+1} det(A) I, namely
        A^* = (-1)^{n+1} (a_1 + a_2 A + ... + a_n A^{n-1}) = (-1)^n (-a_1 + g_{n-1}(x))
         */
        require(matrix.isSquare)
        val n = matrix.row
        if (n == 1) return Polynomial.linear(mc, mc.one, mc.negate(matrix[0, 0])) to identity(1, mc)
        val A = matrix
        val aList = ArrayList<T>(n + 1) // a list of coefficients in reverse order
        aList += mc.one // a_n = 1

        var k = 1
        var Ak = negate(A, mc)
        var Bk: AMatrix<T> = Ak // B_{k+1} = A_k - a_{n-k} I, the initial value is discarded
        while (true) {
            val tr = trace(Ak, mc)
            val ak = mc.exactDiv(tr, k.toLong())
            aList += ak
            if (k == n) break
            Bk = Ak
            addDiagonal(Bk, mc.negate(ak), mc)
            Ak = matmul(Bk, A, mc)
            k++
        }
        val f = Polynomial.fromList(mc, aList.asReversed())
        val adj = if (n % 2 == 0) Bk else negate(Bk, mc)
        return f to adj
    }


    /**
     * Computes the adjugate matrix of the given matrix by the definition:
     *
     *     adj(A) = C^T, where C_{i,j} = (-1)^(i+j) det(A_{i,j})
     */
    fun <T> adjugateDefinition(matrix: GenMatrix<T>, mc: Ring<T>): AMatrix<T> {
        require(matrix.isSquare)
        val n = matrix.row
        val A = AMatrix.copyOf(matrix)
        val adj = AMatrix(n, n) { i, j -> A.cofactor(i, j) }
        return adj
    }

    fun <T> adjugate(matrix: GenMatrix<T>, mc: Ring<T>): AMatrix<T> {
        if (mc is UnitRing) {
            return charPolyAndAdj(matrix, mc).second
        }
        return adjugateDefinition(matrix, mc)
    }

    fun <T> charPolyDefinition(matrix: GenMatrix<T>, mc: UnitRing<T>): Polynomial<T> {
        require(matrix.isSquare)
        val polyRing = Polynomial.over(mc)
        val n = matrix.row
        // det(xI - A)
        val matPoly = AMatrix(n, n) { i, j ->
            polyRing.constant(mc.negate(matrix[i, j]))
        }
        addDiagonal(matPoly, polyRing.x, polyRing)
        return detGaussBareiss(matPoly, polyRing)
    }

    fun <T> charPoly(matrix: GenMatrix<T>, mc: UnitRing<T>): Polynomial<T> {
//        return charPolyDefinition(matrix, mc) //
        return charPolyAndAdj(matrix, mc).first //
    }

    /*
    Decomposition
     */
    fun <T> decompRank(x: GenMatrix<T>, model: Field<T>): Pair<Matrix<T>, Matrix<T>> {
        val m = AMatrix.copyOf(x)
        val pivots = toEchelon(m, model)
        val L = AMatrix(x.row, pivots.size) { i, j -> x[i, pivots[j]] }
        val R = m.subMatrix(0, 0, pivots.size, m.column)
        return L to R
    }


    private fun <T> decompQR0(A: GenMatrix<T>, mc: Reals<T>): Pair<AMatrix<T>, AMatrix<T>> {
        //Re-written by lyc at 2021-04-30 13:00
        A.requireSquare()
        val vs = colVectors(A, mc)
        val R = zero(A.row, A.column, mc)
        val ws = ArrayList<Vector<T>>(A.row)
        val Q = zero(A.row, A.column, mc)
        val vectors = Vector.over(mc, A.row)
        with(vectors) {
            for (i in 0..<A.row) {
                val u = MutableVector.copyOf(vs[i])
                for (j in 0 until i) {
                    val k = u dot ws[j]
                    u.minusAssignTimes(k, ws[j])
                    R[j, i] = k
                }
                if (!isZero(u)) {
                    val length = u.norm()
                    R[i, i] = length
                    u.divAssign(length)
                }
                ws += u
            }
        }

//        val Q = Matrix.fromColumns(ws)
        return Q to R
    }


    /**
     * Returns the QR-decomposition of a square matrix `A = QR`, where `Q` is an orthogonal matrix and `R` is an
     * upper-triangle matrix. If this matrix is invertible, there is only one decomposition.
     *
     * @return `(Q, R)` as a pair
     */
    fun <T> decompQR(A: GenMatrix<T>, model: Reals<T>): Pair<AMatrix<T>, AMatrix<T>> {
        return decompQR0(A, model)
    }

    /**
     *
     */
    fun <T> decompKAN(A: GenMatrix<T>, model: Reals<T>): Triple<AMatrix<T>, Vector<T>, AMatrix<T>> {
        //Created by lyc at 2021-05-11 20:25
        //TODO: re-implement this method for general cases
        val (Q, R) = decompQR0(A, model)
        val d = R.diag()
        val one = model.one
        for (i in 0 until R.row) {
            R[i, i] = one
            R.divRow(i, d[i], i + 1, model = model)
        }
        return Triple(Q, d, R)
    }

    private fun <T> checkSymmetric(A: GenMatrix<T>, mc: EqualPredicate<T>) {
        A.requireSquare()
        for (i in 0..<A.row) {
            for (j in 0..<i) {
                require(mc.isEqual(A[i, j], A[j, i])) { "The given matrix is not symmetric!: $A" }
            }
        }
    }


    /**
     * Computes the LU decomposition of the given matrix `A` , returns a pair of matrices `(L,U)` such that
     * `A = LU`, where `L` is lower triangular with `1` as diagonal elements and `U` is upper triangular.
     *
     * It is required that the matrix is invertible.
     *
     * **Note**: This method is not designed for numerical computation.
     *
     * @return
     */
    fun <T> decompLU(m: GenMatrix<T>, mc: Field<T>): Pair<Matrix<T>, Matrix<T>> {
        require(m.isSquare) {
            "The matrix must be square!"
        }
        val n = m.row
        val upper = AMatrix.copyOf(m)
        val lower = zero(n, n, mc)
        for (k in 0 until m.row) {
            lower[k, k] = mc.one
            for (i in (k + 1) until m.row) {
                val lambda = mc.eval {
                    upper[i, k] / upper[k, k]
                }
                lower[i, k] = lambda
                upper[i, k] = mc.zero
                upper.mulAddRow(k, i, mc.negate(lambda), k + 1, model = mc)
            }
        }
        return lower to upper
    }

    /**
     * Decomposes a symmetric semi-positive definite matrix `A = L L^T`, where
     * `L` is a lower triangular matrix.
     *
     * @return a lower triangular matrix `L`.
     */
    fun <T> decompCholesky(A: GenMatrix<T>, mc: Reals<T>): Matrix<T> {
        require(A.isSquare) {
            "The matrix must be square!"
        }
        val n = A.row

        val L = zero(n, n, mc)
        for (j in 0 until n) {
            var t = A[j, j]
            for (k in 0 until j) {
                t = mc.eval { t - L[j, k] * L[j, k] }
            }
            t = mc.sqrt(t)
            L[j, j] = t
            // l_{jj} = sqrt(a_{jj} - sum(0,j-1, l_{jk}^2))
            for (i in (j + 1) until n) {
                var a = A[i, j]
                for (k in 0 until j) {
                    a = mc.eval { a - L[i, k] * L[j, k] }
                }
                a = mc.eval { a / t }
                L[i, j] = a
                // l_{ij} = (a_{ij} - sum(0,j-1,l_{il}l_{jl}))/l_{jj}
            }
        }
        return L
    }

    /**
     * Returns the LDL decomposition of the given positive definite matrix:
     * ```
     * A = L D L.T
     * ```
     * where
     * - `L` is a lower triangular matrix whose diagonal elements are all `1`;
     * - `D` is a diagonal matrix with positive diagonal elements.
     *
     * @return `(L, diag(D))`, where `L` is a lower triangular matrix, `diag(D)` is a vector of diagonal elements
     * of `D`.
     */
    fun <T> decompLDL(A: GenMatrix<T>, mc: Field<T>): Pair<Matrix<T>, Vector<T>> {
        checkSymmetric(A, mc)
        val n = A.row

        val L = zero(n, n, mc)
        val d = ArrayList<T>(n)

        for (j in 0 until n) {
            var t = A[j, j]
            for (k in 0 until j) {
                t = mc.eval { t - L[j, k] * L[j, k] * d[k] }
            }

            d += t
            // d_j = a_{jj} - sum(0,j-1, l_{jk}^2)
            L[j, j] = mc.one
            // l_{jj} = a_{jj} - sum(0,j-1, l_{jk}^2)
            for (i in (j + 1) until n) {
                var a = A[i, j]
                for (k in 0 until j) {
                    a = mc.eval { a - L[i, k] * L[j, k] * d[k] }
                }
                L[i, j] = mc.eval { a / t }
                // l_{ij} = (a_{ij} - sum(0,j-1,d_k * l_{ik}l_{jk})) / d_j
            }
        }
        return L to Vector.of(d)
    }


    /*
    Normal forms
     */


    /**
     * Transforms the given matrix `M` over a field to an upper triangular form using row operations (Gaussian elimination).
     *
     *
     * @return a list of strictly increasing pivots of the column. The size of it is equal to the rank of the matrix.
     */
    fun <T> toUpperTriangle(M: AMatrix<T>, model: Field<T>, column: Int = M.column): List<Int> {
        //Created by lyc at 2021-04-29
        val row = M.row
        var r = 0
        val pivots = ArrayList<Int>(min(M.row, column))
        val zero = model.zero
        /*
        c = pivots[r] then M[r,c] is the first non-zero element in that row
         */
        for (c in 0 until column) {
            if (r >= row) break
            val rStart = (r..<row).firstOrNull { !model.isZero(M[it, c]) } ?: continue
            if (rStart != r) {
                M.swapRow(r, rStart)
            }
            val f = M[r, c]
            for (i in (rStart + 1)..<row) {
                if (model.isZero(M[i, c])) continue
                val k = model.eval { -M[i, c] / f }
                M[i, c] = zero
                M.mulAddRow(r, i, k, c + 1, model = model)
            }
            pivots += c
            r++
        }
        return pivots
    }

    /**
     *
     * @return a list of strictly increasing pivots of the column. The size of it is equal to the rank of the matrix.
     */
    fun <T> toEchelon(M: AMatrix<T>, mc: Field<T>, column: Int = M.column): List<Int> {
        //Created by lyc at 2021-04-29
        val pivots = toUpperTriangle(M, mc, column)
        val zero = mc.zero
        for (i in pivots.lastIndex downTo 0) {
            val j = pivots[i]
            if (!mc.isOne(M[i, j])) {
                M.divRow(i, M[i, j], j + 1, model = mc)
                M[i, j] = mc.one
            }
            for (k in (i - 1) downTo 0) {
                if (mc.isZero(M[k, j])) {
                    continue
                }
                val q = mc.eval { -M[k, j] }
                M.mulAddRow(i, k, q, j + 1, model = mc)
                M[k, j] = zero
            }
        }
        return pivots
    }

    /**
     * Transforms the given matrix `M` over a Euclidean domain to an upper triangular form.
     */
    internal fun <T> toUpperEUD0(M: AMatrix<T>, mc: EuclideanDomain<T>, column: Int = M.column): List<Int> {
        val row = M.row
        var r = 0
        val pivots = ArrayList<Int>(min(M.row, column))
        for (c in 0 until column) {
            if (r >= row) break
            if (reduceByRowEUD(M, mc, r, c) == 0) continue
            pivots += c
            r++
        }
        return pivots
    }


    internal fun <T> toHermitForm0(M: AMatrix<T>, mc: Integers<T>, column: Int = M.column): List<Int> {
        val pivots = toUpperEUD0(M, mc, column)
        for (i in pivots.lastIndex downTo 0) {
            val j = pivots[i]
            if (mc.isNegative(M[i, j])) {
                M.negateRow(i, model = mc)
            }
            val d = M[i, j]
            for (k in (i - 1) downTo 0) {
                if (mc.isZero(M[k, j])) {
                    continue
                }
                var q = mc.eval { -divToInt(M[k, j], d) }
                if (mc.isNegative(M[k, j])) {
                    q = mc.increase(q)
                }
                M.mulAddRow(i, k, q, j, model = mc)
            }
        }
        return pivots
    }


    /**
     * Transform this matrix to (row) Hermit Form.
     */
    fun <T> toHermitForm(A: GenMatrix<T>, mc: Integers<T>): Matrix<T> {
        val M = AMatrix.copyOf(A)
        toHermitForm0(M, mc)
        return M
    }

    /**
     * Transforms the matrix `M` over a Euclidean domain to its Smith Normal Form.
     * The Smith Normal Form is a diagonal matrix where the diagonal entries `d_i` satisfy:
     * * `d_i | d_{i+1}` for all `i`;
     * * `d_i` is unique up to multiplication by a unit.
     * * `d_i` is the greatest common divisor of all `i x i` minors of `M`.
     *
     *
     * The entries `d_i` are the invariant factors of the matrix.
     *
     * @param A The matrix to be transformed
     */
    fun <T> toSmithForm(A: GenMatrix<T>, mc: EuclideanDomain<T>): AMatrix<T> {
        val factors = invariantFactors(A, mc)
        // build a diagonal matrix
        val M = zero(A.row, A.column, mc)
        for (i in factors.indices) {
            M[i, i] = factors[i]
        }
        return M
    }

    /**
     * Computes the **non-zero** invariant factors of the given matrix `A` over a Euclidean domain.
     *
     * The `i`-th invariant factors are the greatest common divisors of all `i x i` minors of the matrix.
     */
    fun <T> invariantFactors(A: GenMatrix<T>, mc: EuclideanDomain<T>): List<T> {
        return toSmithForm0(AMatrix.copyOf(A), mc)
    }


    fun <T> detDivisors(A: GenMatrix<T>, mc: EuclideanDomain<T>): List<T> {
        val invFactors = invariantFactors(A, mc)
        // d_k = a_k * a_{k-1} * ... * a_1
        val result = ArrayList<T>(invFactors.size)
        var d = mc.one
        for (i in invFactors.indices) {
            d = mc.multiply(d, invFactors[i])
            result += d
        }
        return result
    }

    /**
     * Transforms the given matrix `M` over a Euclidean domain to its Smith Normal Form.
     * Returns a list of invariant factors (non-zero diagonal entries).
     *
     * @param M The matrix to be transformed (must implement `MutableMatrix<T>`).
     * @param mc The Euclidean domain calculator for the matrix entries.
     * @return List of invariant factors (non-zero diagonal entries) of the Smith Normal Form.
     */
    internal fun <T> toSmithForm0(M: AMatrix<T>, mc: EuclideanDomain<T>): List<T> {
        val rows = M.row
        val cols = M.column
        val invariants = mutableListOf<T>()
        var c = 0

        for (r in 0..<rows) {
            if (c < cols && reduceByRowEUD(M, mc, r, c) == 0) {
                // the elements in the column are all zero, move to the next column
                c++
            }
            if (c >= cols) break // all columns are reduced
            // M[r,c] is non-zero and the elements below it are all zero
            while (reduceByColEUD(M, mc, r, c, zeroed = true) == 2) {
                // the column is changed, so we have to reduce the by row again
                reduceByRowEUD(M, mc, r, c)
            }
            // now we have to reduce the rest of the elements with i >= r, j > c
            for (i in r..<rows) {
                for (j in (c + 1)..<cols) {
                    val (g, _, v) = mc.gcdUV(M[r, c], M[i, j])
                    if (mc.isZero(v)) continue // M[r,c] | M[i,j], continue
                    // make a gcd at M[r,j] by row and col trans
                    // then swap col c and j
                    M.mulAddRow(i, r, v, j + 1, model = mc)
                    // col trans can be omitted since elements below M[r,c] are all zero
                    M.swapCol(c, j, r + 1)
                    M[r, j] = mc.negate(M[r, c]) // negate so det is not changed by swapping
                    M[r, c] = g
                    // clean up the elements in the column c and row r
                    do {
                        reduceByRowEUD(M, mc, r, c)
                    } while (reduceByColEUD(M, mc, r, c, zeroed = true) == 2)
                }
            }
            invariants += M[r, c]
            c++
        }

        return invariants
    }

    /**
     *
     * @return 0 if the row is all zero, 1 if any row is reduced, 2 if the original row is changed.
     */
    private fun <T> reduceByRowEUD(
        M: AMatrix<T>, mc: EuclideanDomain<T>, r: Int, c: Int, zeroed: Boolean = false, colStart: Int = c + 1
    ): Int {
        return templateReduceInEUD(
            mc, M.row, r, c, zeroed, colStart, M::get, M::set,
            M::swapRow,
            mMulAddRow = { r1, r2, k, col -> M.mulAddRow(r1, r2, k, col, model = mc) },
            mMulRow = { r0, k, col -> M.mulRow(r0, k, col, model = mc) },
            mTransformRows = { r1, r2, a11, a12, a21, a22, col ->
                M.transformRows(r1, r2, a11, a12, a21, a22, col, model = mc)
            }
        )
    }


    private fun <T> reduceByColEUD(
        M: AMatrix<T>, mc: EuclideanDomain<T>, r: Int, c: Int, zeroed: Boolean = false, rowStart: Int = r + 1
    ): Int {
        return templateReduceInEUD(
            mc, M.column, c, r, zeroed, rowStart,
            mGet = { i, j -> M[j, i] },
            mSet = { i, j, v -> M[j, i] = v },
            M::swapCol,
            mMulAddRow = { r1, r2, k, col -> M.mulAddCol(r1, r2, k, col, model = mc) },
            mMulRow = { r0, k, col -> M.mulCol(r0, k, col, model = mc) },
            mTransformRows = { r1, r2, a11, a12, a21, a22, col ->
                M.transformCols(r1, r2, a11, a12, a21, a22, col, model = mc)
            }
        )
    }

    private inline fun <T> templateReduceInEUD(
        mc: EuclideanDomain<T>,
        rowEnd: Int, r: Int, c: Int,
        zeroed0: Boolean, colStart: Int,
        mGet: (Int, Int) -> T, mSet: (Int, Int, T) -> Unit,
        mSwapRow: (Int, Int, Int) -> Unit,
        mMulAddRow: (Int, Int, T, Int) -> Unit, mMulRow: (Int, T, Int) -> Unit,
        mTransformRows: (Int, Int, T, T, T, T, Int) -> Unit
    ): Int {
        val rStart = (r until rowEnd).firstOrNull { !mc.isZero(mGet(it, c)) } ?: return 0
        if (rStart != r) {
            mSwapRow(r, rStart, c)
        }
        // the rows in (r, rStart] are all zero
        var res = 1
        var zeroed = zeroed0
        for (i in (rStart + 1) until rowEnd) {
            val b = mGet(i, c)
            if (mc.isZero(b)) continue
            val h = mGet(r, c)
            val (gcd, u, v, hd, bd) = mc.gcdExtendedFull(h, b)
            // uh + vb = gcd(h, b)
            // uni-modular transform: [u, v; -b/d, h/d], det = (au - bv)/d = 1
            // M[r] = u M[r] + v M[i] = gcd(a,b), M[r,c] = gcd
            // M[i] = -b/d M[r] + a/d M[i], M[i,c] = 0
            if (mc.isZero(v)) {
                // h | b, so u = 1, v = 0, hd = 1, bd = b/d = b/h
                // just to optimize the computation: M[i] = M[i] - b/h M[r], while M[r] is not changed
                if (!zeroed) {
                    mMulAddRow(r, i, mc.negate(bd), colStart)
                }
            } else {
                if (zeroed) {
                    mMulAddRow(i, r, v, colStart) // M[r] = u M[r] + v M[i] = v M[i]
                    mMulRow(i, hd, colStart) // M[i] = hd M[i] - bd M[r] = hd M[i]
                } else {
                    mTransformRows(r, i, u, v, mc.negate(bd), hd, colStart)
                }
                res = 2
                zeroed = false
            }
            mSet(r, c, gcd)
            mSet(i, c, mc.zero)

        }
        return res
    }


    /**
     * Transforms a symmetric matrix `A` into its congruence diagonal normal form `Λ` and computes the transformation matrix `P`
     * such that:
     * ```
     *     P * A * P.T = Λ
     * ```
     * where `Λ` is a diagonal matrix and `P` is non-singular.
     *
     * The matrix `A` must be symmetric, and the matrix entries must be over a [Field].
     *
     * @return A pair `(Λ, P)` where `Λ` is the diagonal matrix and `P` is the transformation matrix.
     */
    fun <T> toCongDiagonalForm(A: GenMatrix<T>, mc: Field<T>): Pair<AVector<T>, AMatrix<T>> {
        //Re-written by lyc at 2021-04-30 13:00
        checkSymmetric(A, mc)
        val n = A.row
        // Create a matrix `x` of size (2n x n), where the first `n` rows are A and the next `n` rows form the identity matrix
        val aug = buildAugmentedI(A, mc)
        for (pos in 0..<n) {
            // Ensure the diagonal element at `pos, pos` is non-zero
            var pi = -1
            var pj = -1
            Outer@
            for (i in pos..<n) {
                for (j in i..<n) {
                    if (mc.isZero(aug[i, j])) continue
                    pi = i
                    pj = j
                    break@Outer
                }
            }
            if (pi == -1) break
            if (pj != pos) {
                aug.addRowTo(pj, pos, model = mc)
                aug.addColTo(pj, pos, model = mc)
            }
            if (pi != pos) {
                aug.addRowTo(pi, pos, model = mc)
                aug.addColTo(pi, pos, model = mc)
            }

            // Reduce all elements in the current row and column (except the diagonal) to zero
            val diagElement = aug[pos, pos]
            for (i in pos + 1 until n) {
                if (mc.isZero(aug[pos, i])) continue
                val k = mc.eval { -aug[pos, i] / diagElement }
                aug.mulAddRow(pos, i, k, model = mc)
                aug.mulAddCol(pos, i, k, model = mc)
            }
        }

        // Extract the diagonal matrix `Λ` and the transformation matrix `P`
        val lambda = AVector(n) { aug[it, it] }
        val p = AMatrix.copyOf(aug.subMatrix(0, n, n, 2 * n))
        return lambda to p
    }


    fun <T> toHessenberg(matrix: GenMatrix<T>, mc: Field<T>): Matrix<T> {
        require(matrix.isSquare)
        val H = AMatrix.copyOf(matrix)
        val n = matrix.row

        for (m in 0 until (n - 1)) {
            val i0 = (m + 2 until n).firstOrNull { !mc.isZero(H[it, m]) } ?: continue
            if (mc.isZero(H[m + 1, m])) {
                H.swapRow(i0, m + 1, m)
                H.swapCol(i0, m + 1)
            }

            val t = H[m + 1, m]
            for (i in (m + 2) until n) {
                if (mc.isZero(H[i, m])) continue
                val u = mc.eval { H[i, m] / t }
                H.mulAddRow(m + 1, i, mc.negate(u), m, model = mc)
                H[i, m] = mc.zero
                H.mulAddCol(i, m + 1, mc.reciprocal(u), model = mc)
            }
        }
        return H

    }


    /*
    Solve linear equations
     */


    private fun <T> nullSpaceOf(
        expanded: GenMatrix<T>, column: Int, pivots: List<Int>, mc: Field<T>
    ): VectorSpace<T> {

        val k = column - pivots.size
        if (k == 0) return VectorSpace.zero(column, mc)

        val basis = ArrayList<Vector<T>>(k)
        val minusOne = mc.negate(mc.one)
        var pivotIndex = 0

        for (j in 0 until column) {
            if (pivotIndex < pivots.size && pivots[pivotIndex] == j) {
                pivotIndex++
            } else {
                val v = Vector.zero(column, mc).apply { this[j] = minusOne }
                pivots.forEachIndexed { i, pivot -> v[pivot] = expanded[i, j] }
                basis += v
            }
        }
        return DVectorSpace(mc, column, basis)
    }

    private fun <T> specialSolutionOf(expanded: GenMatrix<T>, column: Int, pivots: List<Int>, mc: Field<T>): Matrix<T> {
        val special = zero(column, expanded.column - column, mc)
        for (k in pivots.indices) {
            val pk = pivots[k]
            for (j in special.colIndices) {
                special[pk, j] = expanded[k, j + column]
            }
        }
        return special
    }

    /**
     * Solve the linear equation `AX = B` with `expanded = (A, B)` in the augmented matrix form.
     * The column `colSep` is the column separating `A` and `B`, namely `A.column = colSep`.
     *
     */
<<<<<<< HEAD
    fun <T> solveLinear(augmented: MutableMatrix<T>, colSep: Int, mc: Field<T>):
            Pair<Matrix<T>?, VectorSpace<T>> {
=======
    fun <T> solveLinear(augmented: AMatrix<T>, colSep: Int, mc: Field<T>):
            Triple<Matrix<T>, VectorSpace<T>, Boolean> {
>>>>>>> 3349cc67
        val pivots = toEchelon(augmented, mc, colSep)
        val r = pivots.size
        val solvable = (colSep until augmented.column).all { j ->
            (r until augmented.row).all { i ->
                mc.isZero(augmented[i, j])
            }
        }
        val basis = nullSpaceOf(augmented, colSep, pivots, mc)
        val special = if (solvable) specialSolutionOf(augmented, colSep, pivots, mc) else null
        return special to basis
    }

    fun <T> solveLinear(A: GenMatrix<T>, B: GenMatrix<T>, model: Field<T>): Pair<Matrix<T>, VectorSpace<T>>? {
        require(A.row == B.row)
<<<<<<< HEAD
        val aug = concatCol(A, B, model)
        val (special, basis) = solveLinear(aug, A.column, model)
        return if (special == null) null else special to basis
=======
        val augmented = concatCol(A, B)
        return solveLinear(augmented, A.column, model)
>>>>>>> 3349cc67
    }

    /**
     * Solves the linear equation `Ax = b` with the given matrix `A` and vector `b`.
     */
    fun <T> solveLinear(A: GenMatrix<T>, b: Vector<T>, model: Field<T>): LinearEquationSolution<T>? {
        require(A.row == b.size)
        val col = A.column
        val augmented = zero(A.row, col + 1, model)
        augmented.setAll(0, 0, A)
        augmented.setCol(col, b)
        val (special, basis) = solveLinear(augmented, col, model)
        return if (special == null) null else LinearEquationSolution(special.colAt(0), basis)
    }

    /**
     * Solves the homogeneous linear equation `Ax = 0` with the given matrix `A`.
     */
    fun <T> solveHomo(A: GenMatrix<T>, model: Field<T>): VectorSpace<T> {
        val expanded = AMatrix.copyOf(A)
        val pivots = toEchelon(expanded, model)
        return nullSpaceOf(expanded, A.column, pivots, model)
    }

}


//fun main() {
//    val Z = NumberModels.intAsIntegers()
//    val n = 4
//    val rng = Random(11)
//    val A = Matrix(n, Z) { i, j ->
//        rng.nextInt(10)
//    }
//    println(A)
//    println("Computing the invariant factors")
//    val invFactors = MatrixImpl.invariantFactors(A, Z)
//    println(invFactors)
//    val accProd = invFactors.scan(1) { acc, factor -> acc * factor }.drop(1)
//    println(accProd)
//    val gcds = mutableListOf<Int>()
//    for (k in 1..n) {
//        val rows = IterUtils.comb(A.row, k, false)
//        val cols = IterUtils.comb(A.column, k, false)
//        val minors = IterUtils.prod2(rows, cols).map { A.slice(it.first, it.second).det() }.toList().toIntArray()
//        val gcd = NTFunctions.gcd(*minors)
//        if (gcd == 0) {
//            break
//        }
//        gcds.add(gcd)
//    }
//    println(gcds)
//}
<|MERGE_RESOLUTION|>--- conflicted
+++ resolved
@@ -99,29 +99,6 @@
     }
 
 
-<<<<<<< HEAD
-    override fun negateInPlace() {
-        val mc = model as AddGroup
-        inPlaceApply1 { mc.negate(it) }
-    }
-
-    override fun plusAssign(y: Matrix<T>) {
-        return MatrixImpl.addInPlace(this, y, model as AddSemigroup<T>)
-    }
-
-    override fun timesAssign(k: T) {
-        val model = model as MulSemigroup
-        inPlaceApply1 { model.multiply(k, it) }
-    }
-
-    override fun divAssign(k: T) {
-        val model = model as UnitRing
-        inPlaceApply1 { model.exactDiv(it, k) }
-    }
-
-
-=======
->>>>>>> 3349cc67
     override fun swapRow(r1: Int, r2: Int, colStart: Int, colEnd: Int) {
         require(r1 in 0 until row && r2 in 0 until row)
         val s1 = toPos(r1, 0)
@@ -145,141 +122,6 @@
         }
     }
 
-<<<<<<< HEAD
-    override fun mulRow(r: Int, k: T, colStart: Int, colEnd: Int) {
-        require(r in 0 until row)
-        val d = toPos(r, 0)
-        val mc = model as MulSemigroup
-        for (l in colStart until colEnd) {
-            @Suppress("UNCHECKED_CAST")
-            data[d + l] = mc.multiply(k, data[d + l] as T)
-        }
-    }
-
-    override fun divRow(r: Int, k: T, colStart: Int, colEnd: Int) {
-        require(r in 0 until row)
-        val d = toPos(r, 0)
-        val mc = model as UnitRing
-        for (l in colStart until colEnd) {
-            @Suppress("UNCHECKED_CAST")
-            data[d + l] = mc.exactDiv(data[d + l] as T, k)
-        }
-    }
-
-    override fun mulCol(c: Int, k: T, rowStart: Int, rowEnd: Int) {
-        require(c in 0 until column)
-        val mc = model as MulSemigroup
-        for (r in rowStart until rowEnd) {
-            val pos = toPos(r, c)
-            @Suppress("UNCHECKED_CAST")
-            data[pos] = mc.multiply(k, data[pos] as T)
-        }
-    }
-
-    override fun divCol(c: Int, k: T, rowStart: Int, rowEnd: Int) {
-        require(c in 0 until column)
-        val mc = model as UnitRing
-        for (r in rowStart until rowEnd) {
-            val pos = toPos(r, c)
-            @Suppress("UNCHECKED_CAST")
-            data[pos] = mc.exactDiv(k, data[pos] as T)
-        }
-    }
-
-    override fun negateRow(r: Int, colStart: Int, colEnd: Int) {
-        require(r in 0 until row)
-        val mc = model as AddGroup
-        val d = toPos(r, 0)
-        for (l in colStart until colEnd) {
-            @Suppress("UNCHECKED_CAST")
-            data[d + l] = mc.negate(data[d + l] as T)
-        }
-    }
-
-
-    override fun negateCol(c: Int, rowStart: Int, rowEnd: Int) {
-        require(c in 0 until column)
-        val mc = model as AddGroup
-        for (r in rowStart until rowEnd) {
-            val pos = toPos(r, c)
-            @Suppress("UNCHECKED_CAST")
-            data[pos] = mc.negate(data[pos] as T)
-        }
-    }
-
-    @Suppress("UNCHECKED_CAST")
-    override fun addRowTo(r1: Int, r2: Int, colStart: Int, colEnd: Int) {
-        require(r1 in 0 until row && r2 in 0 until row)
-        val s1 = toPos(r1, 0)
-        val s2 = toPos(r2, 0)
-        val mc = model as AddSemigroup
-        for (l in colStart until colEnd) {
-            data[s2 + l] = mc.add(data[s2 + l] as T, data[s1 + l] as T)
-        }
-    }
-
-    @Suppress("UNCHECKED_CAST")
-    override fun addColTo(c1: Int, c2: Int, rowStart: Int, rowEnd: Int) {
-        require(c1 in 0..<column && c2 in 0..<column)
-        val mc = model as AddSemigroup
-        for (r in rowStart..<rowEnd) {
-            val l = toPos(r, 0)
-            data[l + c2] = mc.add(data[l + c2] as T, data[l + c1] as T)
-        }
-    }
-
-    @Suppress("UNCHECKED_CAST")
-    override fun mulAddRow(r1: Int, r2: Int, k: T, colStart: Int, colEnd: Int) {
-        require(r1 in 0..<row && r2 in 0..<row)
-        val s1 = toPos(r1, 0)
-        val s2 = toPos(r2, 0)
-        val mc = model as Ring
-        for (l in colStart until colEnd) {
-            data[s2 + l] = mc.eval { (data[s2 + l] as T) + k * (data[s1 + l] as T) }
-        }
-    }
-
-    @Suppress("UNCHECKED_CAST")
-    override fun mulAddCol(c1: Int, c2: Int, k: T, rowStart: Int, rowEnd: Int) {
-        require(c1 in 0..<column && c2 in 0..<column)
-        val mc = model as Ring
-        for (r in rowStart..<rowEnd) {
-            val l = toPos(r, 0)
-            data[l + c2] = mc.eval { (data[l + c2] as T) + k * (data[l + c1] as T) }
-        }
-    }
-
-    @Suppress("UNCHECKED_CAST")
-    override fun transformRows(r1: Int, r2: Int, a11: T, a12: T, a21: T, a22: T, colStart: Int, colEnd: Int) {
-        require(r1 in 0..<row && r2 in 0..<row)
-        require(colStart in 0..colEnd && colEnd <= column)
-        val s1 = toPos(r1, 0)
-        val s2 = toPos(r2, 0)
-        with(model as Ring) {
-            for (l in colStart..<colEnd) {
-                val x = data[s1 + l] as T
-                val y = data[s2 + l] as T
-                data[s1 + l] = a11 * x + a12 * y
-                data[s2 + l] = a21 * x + a22 * y
-            }
-        }
-    }
-
-    @Suppress("UNCHECKED_CAST")
-    override fun transformCols(c1: Int, c2: Int, a11: T, a12: T, a21: T, a22: T, rowStart: Int, rowEnd: Int) {
-        with(model as Ring) {
-            for (r in rowStart until rowEnd) {
-                val pos0 = toPos(r, 0)
-                val pos1 = pos0 + c1
-                val pos2 = pos0 + c2
-                val x = data[pos1] as T
-                val y = data[pos2] as T
-                data[pos1] = a11 * x + a12 * y
-                data[pos2] = a21 * x + a22 * y
-            }
-        }
-    }
-=======
 //    override fun negateInPlace() {
 //        val mc = model as AddGroup
 //        inPlaceApply1 { mc.negate(it) }
@@ -432,7 +274,6 @@
 //            }
 //        }
 //    }
->>>>>>> 3349cc67
 
     override fun equals(other: Any?): Boolean {
         if (this === other) return true
@@ -569,7 +410,7 @@
             val d = toPos(r, 0)
             for (l in colStart until colEnd) {
                 @Suppress("UNCHECKED_CAST")
-                data[d + l] = model.exactDivide(data[d + l] as T, k)
+                data[d + l] = model.exactDiv(data[d + l] as T, k)
             }
         }
 
@@ -591,7 +432,7 @@
             for (r in rowStart until rowEnd) {
                 val pos = toPos(r, c)
                 @Suppress("UNCHECKED_CAST")
-                data[pos] = model.exactDivide(k, data[pos] as T)
+                data[pos] = model.exactDiv(k, data[pos] as T)
             }
         }
 
@@ -2028,13 +1869,8 @@
      * The column `colSep` is the column separating `A` and `B`, namely `A.column = colSep`.
      *
      */
-<<<<<<< HEAD
-    fun <T> solveLinear(augmented: MutableMatrix<T>, colSep: Int, mc: Field<T>):
+    fun <T> solveLinear(augmented: AMatrix<T>, colSep: Int, mc: Field<T>):
             Pair<Matrix<T>?, VectorSpace<T>> {
-=======
-    fun <T> solveLinear(augmented: AMatrix<T>, colSep: Int, mc: Field<T>):
-            Triple<Matrix<T>, VectorSpace<T>, Boolean> {
->>>>>>> 3349cc67
         val pivots = toEchelon(augmented, mc, colSep)
         val r = pivots.size
         val solvable = (colSep until augmented.column).all { j ->
@@ -2049,14 +1885,9 @@
 
     fun <T> solveLinear(A: GenMatrix<T>, B: GenMatrix<T>, model: Field<T>): Pair<Matrix<T>, VectorSpace<T>>? {
         require(A.row == B.row)
-<<<<<<< HEAD
-        val aug = concatCol(A, B, model)
+        val aug = concatCol(A, B)
         val (special, basis) = solveLinear(aug, A.column, model)
         return if (special == null) null else special to basis
-=======
-        val augmented = concatCol(A, B)
-        return solveLinear(augmented, A.column, model)
->>>>>>> 3349cc67
     }
 
     /**
